package analyzers

import (
	"bytes"
	"encoding/json"
	"io"
	"net/http"
	"sort"

	"github.com/fatih/color"
	"github.com/trufflesecurity/trufflehog/v3/pkg/context"
)

type (
	Analyzer interface {
		Type() AnalyzerType
		Analyze(ctx context.Context, credentialInfo map[string]string) (*AnalyzerResult, error)
	}

	AnalyzerType int

	// AnalyzerResult is the output of analysis.
	AnalyzerResult struct {
		AnalyzerType       AnalyzerType
		Bindings           []Binding
		UnboundedResources []Resource
		Metadata           map[string]any
	}

	Resource struct {
		Name               string
		FullyQualifiedName string
		Type               string
		Metadata           map[string]any
		Parent             *Resource
	}

	Permission struct {
		Value  string
		Parent *Permission
	}

	Binding struct {
		Resource   Resource
		Permission Permission
	}
)

type PermissionType string

const (
	READ       PermissionType = "Read"
	WRITE      PermissionType = "Write"
	READ_WRITE PermissionType = "Read & Write"
	NONE       PermissionType = "None"
	ERROR      PermissionType = "Error"

	FullAccess string = "full_access"
)

const (
	AnalyzerTypeInvalid AnalyzerType = iota
	AnalyzerTypeAirbrake
	AnalyzerAnthropic
	AnalyzerTypeAsana
	AnalyzerTypeBitbucket
	AnalyzerTypeDockerHub
	AnalyzerTypeElevenLabs
	AnalyzerTypeGitHub
	AnalyzerTypeGitLab
	AnalyzerTypeHuggingFace
	AnalyzerTypeMailchimp
	AnalyzerTypeMailgun
	AnalyzerTypeMySQL
	AnalyzerTypeOpenAI
	AnalyzerTypeOpsgenie
	AnalyzerTypePostgres
	AnalyzerTypePostman
	AnalyzerTypeSendgrid
	AnalyzerTypeShopify
	AnalyzerTypeSlack
	AnalyzerTypeSourcegraph
	AnalyzerTypeSquare
	AnalyzerTypeStripe
	AnalyzerTypeTwilio
	AnalyzerTypePrivateKey
	AnalyzerTypeNotion
	AnalyzerTypeDigitalOcean
<<<<<<< HEAD
	AnalyzerTypeAirtableOAuth
	AnalyzerTypeAirtablePat
=======
	AnalyzerTypePlanetScale
>>>>>>> 590ba66f
	// Add new items here with AnalyzerType prefix
)

// analyzerTypeStrings maps the enum to its string representation.
var analyzerTypeStrings = map[AnalyzerType]string{
<<<<<<< HEAD
	AnalyzerTypeInvalid:       "Invalid",
	AnalyzerTypeAirbrake:      "Airbrake",
	AnalyzerAnthropic:         "Anthropic",
	AnalyzerTypeAsana:         "Asana",
	AnalyzerTypeBitbucket:     "Bitbucket",
	AnalyzerTypeDigitalOcean:  "DigitalOcean",
	AnalyzerTypeDockerHub:     "DockerHub",
	AnalyzerTypeElevenLabs:    "ElevenLabs",
	AnalyzerTypeGitHub:        "GitHub",
	AnalyzerTypeGitLab:        "GitLab",
	AnalyzerTypeHuggingFace:   "HuggingFace",
	AnalyzerTypeMailchimp:     "Mailchimp",
	AnalyzerTypeMailgun:       "Mailgun",
	AnalyzerTypeMySQL:         "MySQL",
	AnalyzerTypeOpenAI:        "OpenAI",
	AnalyzerTypeOpsgenie:      "Opsgenie",
	AnalyzerTypePostgres:      "Postgres",
	AnalyzerTypePostman:       "Postman",
	AnalyzerTypeSendgrid:      "Sendgrid",
	AnalyzerTypeShopify:       "Shopify",
	AnalyzerTypeSlack:         "Slack",
	AnalyzerTypeSourcegraph:   "Sourcegraph",
	AnalyzerTypeSquare:        "Square",
	AnalyzerTypeStripe:        "Stripe",
	AnalyzerTypeTwilio:        "Twilio",
	AnalyzerTypePrivateKey:    "PrivateKey",
	AnalyzerTypeNotion:        "Notion",
	AnalyzerTypeAirtableOAuth: "AirtableOAuth",
	AnalyzerTypeAirtablePat:   "AirtablePat",
=======
	AnalyzerTypeInvalid:      "Invalid",
	AnalyzerTypeAirbrake:     "Airbrake",
	AnalyzerTypeAirtable:     "Airtable",
	AnalyzerAnthropic:        "Anthropic",
	AnalyzerTypeAsana:        "Asana",
	AnalyzerTypeBitbucket:    "Bitbucket",
	AnalyzerTypeDigitalOcean: "DigitalOcean",
	AnalyzerTypeDockerHub:    "DockerHub",
	AnalyzerTypeElevenLabs:   "ElevenLabs",
	AnalyzerTypeGitHub:       "GitHub",
	AnalyzerTypeGitLab:       "GitLab",
	AnalyzerTypeHuggingFace:  "HuggingFace",
	AnalyzerTypeMailchimp:    "Mailchimp",
	AnalyzerTypeMailgun:      "Mailgun",
	AnalyzerTypeMySQL:        "MySQL",
	AnalyzerTypeOpenAI:       "OpenAI",
	AnalyzerTypeOpsgenie:     "Opsgenie",
	AnalyzerTypePostgres:     "Postgres",
	AnalyzerTypePostman:      "Postman",
	AnalyzerTypeSendgrid:     "Sendgrid",
	AnalyzerTypeShopify:      "Shopify",
	AnalyzerTypeSlack:        "Slack",
	AnalyzerTypeSourcegraph:  "Sourcegraph",
	AnalyzerTypeSquare:       "Square",
	AnalyzerTypeStripe:       "Stripe",
	AnalyzerTypeTwilio:       "Twilio",
	AnalyzerTypePrivateKey:   "PrivateKey",
	AnalyzerTypeNotion:       "Notion",
	AnalyzerTypePlanetScale:  "PlanetScale",
>>>>>>> 590ba66f
	// Add new mappings here
}

// String method to get the string representation of an AnalyzerType.
func (a AnalyzerType) String() string {
	if str, ok := analyzerTypeStrings[a]; ok {
		return str
	}
	return "Unknown"
}

// GetSortedAnalyzerTypes returns a sorted slice of AnalyzerType strings, skipping "Invalid".
func AvailableAnalyzers() []string {
	var analyzerStrings []string

	// Iterate through the map to collect all string values except "Invalid".
	for typ, str := range analyzerTypeStrings {
		if typ != AnalyzerTypeInvalid {
			analyzerStrings = append(analyzerStrings, str)
		}
	}

	// Sort the slice alphabetically.
	sort.Strings(analyzerStrings)

	return analyzerStrings
}

type PermissionStatus struct {
	Value   bool
	IsError bool
}

type HttpStatusTest struct {
	URL     string
	Method  string
	Payload map[string]interface{}
	Params  map[string]string
	Valid   []int
	Invalid []int
	Type    PermissionType
	Status  PermissionStatus
	Risk    string
}

func (h *HttpStatusTest) RunTest(headers map[string]string) error {
	// If body data, marshal to JSON
	var data io.Reader
	if h.Payload != nil {
		jsonData, err := json.Marshal(h.Payload)
		if err != nil {
			return err
		}
		data = bytes.NewBuffer(jsonData)
	}

	// Create new HTTP request
	client := &http.Client{}
	req, err := http.NewRequest(h.Method, h.URL, data)
	if err != nil {
		return err
	}

	// Add custom headers if provided
	for key, value := range headers {
		req.Header.Set(key, value)
	}

	// Execute HTTP Request
	resp, err := client.Do(req)
	if err != nil {
		return err
	}
	defer resp.Body.Close()

	// Check response status code
	switch {
	case StatusContains(resp.StatusCode, h.Valid):
		h.Status.Value = true
	case StatusContains(resp.StatusCode, h.Invalid):
		h.Status.Value = false
	default:
		h.Status.IsError = true
	}
	return nil
}

type Scope struct {
	Name  string
	Tests []interface{}
}

func StatusContains(status int, vals []int) bool {
	for _, v := range vals {
		if status == v {
			return true
		}
	}
	return false
}

func GetWriterFromStatus(status PermissionType) func(a ...interface{}) string {
	switch status {
	case READ:
		return color.New(color.FgYellow).SprintFunc()
	case WRITE:
		return color.New(color.FgGreen).SprintFunc()
	case READ_WRITE:
		return color.New(color.FgGreen).SprintFunc()
	case NONE:
		return color.New().SprintFunc()
	case ERROR:
		return color.New(color.FgRed).SprintFunc()
	default:
		return color.New().SprintFunc()
	}
}

var GreenWriter = color.New(color.FgGreen).SprintFunc()
var YellowWriter = color.New(color.FgYellow).SprintFunc()
var RedWriter = color.New(color.FgRed).SprintFunc()
var DefaultWriter = color.New().SprintFunc()

// BindAllPermissions creates a Binding for each permission to the given
// resource.
func BindAllPermissions(r Resource, perms ...Permission) []Binding {
	bindings := make([]Binding, len(perms))
	for i, perm := range perms {
		bindings[i] = Binding{
			Resource:   r,
			Permission: perm,
		}
	}
	return bindings
}<|MERGE_RESOLUTION|>--- conflicted
+++ resolved
@@ -86,18 +86,14 @@
 	AnalyzerTypePrivateKey
 	AnalyzerTypeNotion
 	AnalyzerTypeDigitalOcean
-<<<<<<< HEAD
+	AnalyzerTypePlanetScale
 	AnalyzerTypeAirtableOAuth
 	AnalyzerTypeAirtablePat
-=======
-	AnalyzerTypePlanetScale
->>>>>>> 590ba66f
 	// Add new items here with AnalyzerType prefix
 )
 
 // analyzerTypeStrings maps the enum to its string representation.
 var analyzerTypeStrings = map[AnalyzerType]string{
-<<<<<<< HEAD
 	AnalyzerTypeInvalid:       "Invalid",
 	AnalyzerTypeAirbrake:      "Airbrake",
 	AnalyzerAnthropic:         "Anthropic",
@@ -125,39 +121,9 @@
 	AnalyzerTypeTwilio:        "Twilio",
 	AnalyzerTypePrivateKey:    "PrivateKey",
 	AnalyzerTypeNotion:        "Notion",
+	AnalyzerTypePlanetScale:   "PlanetScale",
 	AnalyzerTypeAirtableOAuth: "AirtableOAuth",
 	AnalyzerTypeAirtablePat:   "AirtablePat",
-=======
-	AnalyzerTypeInvalid:      "Invalid",
-	AnalyzerTypeAirbrake:     "Airbrake",
-	AnalyzerTypeAirtable:     "Airtable",
-	AnalyzerAnthropic:        "Anthropic",
-	AnalyzerTypeAsana:        "Asana",
-	AnalyzerTypeBitbucket:    "Bitbucket",
-	AnalyzerTypeDigitalOcean: "DigitalOcean",
-	AnalyzerTypeDockerHub:    "DockerHub",
-	AnalyzerTypeElevenLabs:   "ElevenLabs",
-	AnalyzerTypeGitHub:       "GitHub",
-	AnalyzerTypeGitLab:       "GitLab",
-	AnalyzerTypeHuggingFace:  "HuggingFace",
-	AnalyzerTypeMailchimp:    "Mailchimp",
-	AnalyzerTypeMailgun:      "Mailgun",
-	AnalyzerTypeMySQL:        "MySQL",
-	AnalyzerTypeOpenAI:       "OpenAI",
-	AnalyzerTypeOpsgenie:     "Opsgenie",
-	AnalyzerTypePostgres:     "Postgres",
-	AnalyzerTypePostman:      "Postman",
-	AnalyzerTypeSendgrid:     "Sendgrid",
-	AnalyzerTypeShopify:      "Shopify",
-	AnalyzerTypeSlack:        "Slack",
-	AnalyzerTypeSourcegraph:  "Sourcegraph",
-	AnalyzerTypeSquare:       "Square",
-	AnalyzerTypeStripe:       "Stripe",
-	AnalyzerTypeTwilio:       "Twilio",
-	AnalyzerTypePrivateKey:   "PrivateKey",
-	AnalyzerTypeNotion:       "Notion",
-	AnalyzerTypePlanetScale:  "PlanetScale",
->>>>>>> 590ba66f
 	// Add new mappings here
 }
 
