package analyzers

import (
	"bytes"
	"encoding/json"
	"io"
	"net/http"
	"sort"

	"github.com/fatih/color"

	"github.com/trufflesecurity/trufflehog/v3/pkg/context"
)

type (
	Analyzer interface {
		Type() AnalyzerType
		Analyze(ctx context.Context, credentialInfo map[string]string) (*AnalyzerResult, error)
	}

	AnalyzerType int

	// AnalyzerResult is the output of analysis.
	AnalyzerResult struct {
		AnalyzerType       AnalyzerType
		Bindings           []Binding
		UnboundedResources []Resource
		Metadata           map[string]any
	}

	Resource struct {
		Name               string
		FullyQualifiedName string
		Type               string
		Metadata           map[string]any
		Parent             *Resource
	}

	Permission struct {
		Value  string
		Parent *Permission
	}

	Binding struct {
		Resource   Resource
		Permission Permission
	}
)

type PermissionType string

const (
	READ       PermissionType = "Read"
	WRITE      PermissionType = "Write"
	READ_WRITE PermissionType = "Read & Write"
	NONE       PermissionType = "None"
	ERROR      PermissionType = "Error"

	FullAccess string = "full_access"
)

const (
	AnalyzerTypeInvalid AnalyzerType = iota
	AnalyzerTypeAirbrake
	AnalyzerAnthropic
	AnalyzerTypeAsana
	AnalyzerTypeBitbucket
	AnalyzerTypeDockerHub
	AnalyzerTypeElevenLabs
	AnalyzerTypeGitHub
	AnalyzerTypeGitLab
	AnalyzerTypeHuggingFace
	AnalyzerTypeMailchimp
	AnalyzerTypeMailgun
	AnalyzerTypeMySQL
	AnalyzerTypeOpenAI
	AnalyzerTypeOpsgenie
	AnalyzerTypePostgres
	AnalyzerTypePostman
	AnalyzerTypeSendgrid
	AnalyzerTypeShopify
	AnalyzerTypeSlack
	AnalyzerTypeSourcegraph
	AnalyzerTypeSquare
	AnalyzerTypeStripe
	AnalyzerTypeTwilio
	AnalyzerTypePrivateKey
	AnalyzerTypeNotion
	AnalyzerTypeDigitalOcean
	AnalyzerTypePlanetScale
	AnalyzerTypeAirtableOAuth
	AnalyzerTypeAirtablePat
	AnalyzerTypeGroq
	AnalyzerTypeLaunchDarkly
	AnalyzerTypeFigma
	AnalyzerTypePlaid
	AnalyzerTypeNetlify
	AnalyzerTypeFastly
	AnalyzerTypeMonday
	AnalyzerTypeDatadog
	AnalyzerTypeNgrok
	AnalyzerTypeMux
	AnalyzerTypePosthog
	AnalyzerTypeDropbox
	AnalyzerTypeDataBricks
<<<<<<< HEAD
	AnalyzerTypeCoinbase
=======
	AnalyzerTypeJira
>>>>>>> cdb814e4
	// Add new items here with AnalyzerType prefix
)

// analyzerTypeStrings maps the enum to its string representation.
var analyzerTypeStrings = map[AnalyzerType]string{
	AnalyzerTypeInvalid:       "Invalid",
	AnalyzerTypeAirbrake:      "Airbrake",
	AnalyzerAnthropic:         "Anthropic",
	AnalyzerTypeAsana:         "Asana",
	AnalyzerTypeBitbucket:     "Bitbucket",
	AnalyzerTypeDigitalOcean:  "DigitalOcean",
	AnalyzerTypeDockerHub:     "DockerHub",
	AnalyzerTypeElevenLabs:    "ElevenLabs",
	AnalyzerTypeGitHub:        "GitHub",
	AnalyzerTypeGitLab:        "GitLab",
	AnalyzerTypeHuggingFace:   "HuggingFace",
	AnalyzerTypeMailchimp:     "Mailchimp",
	AnalyzerTypeMailgun:       "Mailgun",
	AnalyzerTypeMySQL:         "MySQL",
	AnalyzerTypeOpenAI:        "OpenAI",
	AnalyzerTypeOpsgenie:      "Opsgenie",
	AnalyzerTypePostgres:      "Postgres",
	AnalyzerTypePostman:       "Postman",
	AnalyzerTypeSendgrid:      "Sendgrid",
	AnalyzerTypeShopify:       "Shopify",
	AnalyzerTypeSlack:         "Slack",
	AnalyzerTypeSourcegraph:   "Sourcegraph",
	AnalyzerTypeSquare:        "Square",
	AnalyzerTypeStripe:        "Stripe",
	AnalyzerTypeTwilio:        "Twilio",
	AnalyzerTypePrivateKey:    "PrivateKey",
	AnalyzerTypeNotion:        "Notion",
	AnalyzerTypePlanetScale:   "PlanetScale",
	AnalyzerTypeAirtableOAuth: "AirtableOAuth",
	AnalyzerTypeAirtablePat:   "AirtablePat",
	AnalyzerTypeGroq:          "Groq",
	AnalyzerTypeLaunchDarkly:  "LaunchDarkly",
	AnalyzerTypeFigma:         "Figma",
	AnalyzerTypePlaid:         "Plaid",
	AnalyzerTypeNetlify:       "Netlify",
	AnalyzerTypeFastly:        "Fastly",
	AnalyzerTypeMonday:        "Monday",
	AnalyzerTypeDatadog:       "Datadog",
	AnalyzerTypeNgrok:         "Ngrok",
	AnalyzerTypeMux:           "Mux",
	AnalyzerTypePosthog:       "Posthog",
	AnalyzerTypeDropbox:       "Dropbox",
	AnalyzerTypeDataBricks:    "DataBricks",
<<<<<<< HEAD
	AnalyzerTypeCoinbase:      "Coinbase",
=======
	AnalyzerTypeJira:          "Jira",
>>>>>>> cdb814e4
	// Add new mappings here
}

// String method to get the string representation of an AnalyzerType.
func (a AnalyzerType) String() string {
	if str, ok := analyzerTypeStrings[a]; ok {
		return str
	}
	return "Unknown"
}

// AvailableAnalyzers returns a sorted slice of AnalyzerType strings, skipping "Invalid".
func AvailableAnalyzers() []string {
	var analyzerStrings []string

	// Iterate through the map to collect all string values except "Invalid".
	for typ, str := range analyzerTypeStrings {
		if typ != AnalyzerTypeInvalid {
			analyzerStrings = append(analyzerStrings, str)
		}
	}

	// Sort the slice alphabetically.
	sort.Strings(analyzerStrings)

	return analyzerStrings
}

type PermissionStatus struct {
	Value   bool
	IsError bool
}

type HttpStatusTest struct {
	URL     string
	Method  string
	Payload map[string]interface{}
	Params  map[string]string
	Valid   []int
	Invalid []int
	Type    PermissionType
	Status  PermissionStatus
	Risk    string
}

func (h *HttpStatusTest) RunTest(headers map[string]string) error {
	// If body data, marshal to JSON
	var data io.Reader
	if h.Payload != nil {
		jsonData, err := json.Marshal(h.Payload)
		if err != nil {
			return err
		}
		data = bytes.NewBuffer(jsonData)
	}

	// Create new HTTP request
	client := &http.Client{}
	req, err := http.NewRequest(h.Method, h.URL, data)
	if err != nil {
		return err
	}

	// Add custom headers if provided
	for key, value := range headers {
		req.Header.Set(key, value)
	}

	// Execute HTTP Request
	resp, err := client.Do(req)
	if err != nil {
		return err
	}
	defer resp.Body.Close()

	// Check response status code
	switch {
	case StatusContains(resp.StatusCode, h.Valid):
		h.Status.Value = true
	case StatusContains(resp.StatusCode, h.Invalid):
		h.Status.Value = false
	default:
		h.Status.IsError = true
	}
	return nil
}

type Scope struct {
	Name  string
	Tests []interface{}
}

func StatusContains(status int, vals []int) bool {
	for _, v := range vals {
		if status == v {
			return true
		}
	}
	return false
}

func GetWriterFromStatus(status PermissionType) func(a ...interface{}) string {
	switch status {
	case READ:
		return color.New(color.FgYellow).SprintFunc()
	case WRITE:
		return color.New(color.FgGreen).SprintFunc()
	case READ_WRITE:
		return color.New(color.FgGreen).SprintFunc()
	case NONE:
		return color.New().SprintFunc()
	case ERROR:
		return color.New(color.FgRed).SprintFunc()
	default:
		return color.New().SprintFunc()
	}
}

var GreenWriter = color.New(color.FgGreen).SprintFunc()
var YellowWriter = color.New(color.FgYellow).SprintFunc()
var RedWriter = color.New(color.FgRed).SprintFunc()
var DefaultWriter = color.New().SprintFunc()

// BindAllPermissions creates a Binding for each permission to the given
// resource.
func BindAllPermissions(r Resource, perms ...Permission) []Binding {
	bindings := make([]Binding, len(perms))
	for i, perm := range perms {
		bindings[i] = Binding{
			Resource:   r,
			Permission: perm,
		}
	}
	return bindings
}<|MERGE_RESOLUTION|>--- conflicted
+++ resolved
@@ -103,11 +103,8 @@
 	AnalyzerTypePosthog
 	AnalyzerTypeDropbox
 	AnalyzerTypeDataBricks
-<<<<<<< HEAD
+	AnalyzerTypeJira
 	AnalyzerTypeCoinbase
-=======
-	AnalyzerTypeJira
->>>>>>> cdb814e4
 	// Add new items here with AnalyzerType prefix
 )
 
@@ -156,11 +153,8 @@
 	AnalyzerTypePosthog:       "Posthog",
 	AnalyzerTypeDropbox:       "Dropbox",
 	AnalyzerTypeDataBricks:    "DataBricks",
-<<<<<<< HEAD
+	AnalyzerTypeJira:          "Jira",
 	AnalyzerTypeCoinbase:      "Coinbase",
-=======
-	AnalyzerTypeJira:          "Jira",
->>>>>>> cdb814e4
 	// Add new mappings here
 }
 
