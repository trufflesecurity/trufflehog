--- conflicted
+++ resolved
@@ -64,11 +64,8 @@
 	AnalyzerAnthropic
 	AnalyzerTypeAsana
 	AnalyzerTypeBitbucket
-<<<<<<< HEAD
-	AnalyzerTypeElevenLabs
-=======
 	AnalyzerTypeDockerHub
->>>>>>> 8cd2fddd
+  AnalyzerTypeElevenLabs
 	AnalyzerTypeGitHub
 	AnalyzerTypeGitLab
 	AnalyzerTypeHuggingFace
@@ -98,11 +95,8 @@
 	AnalyzerAnthropic:       "Anthropic",
 	AnalyzerTypeAsana:       "Asana",
 	AnalyzerTypeBitbucket:   "Bitbucket",
-<<<<<<< HEAD
-	AnalyzerTypeElevenLabs:  "ElevenLabs",
-=======
 	AnalyzerTypeDockerHub:   "DockerHub",
->>>>>>> 8cd2fddd
+  AnalyzerTypeElevenLabs:  "ElevenLabs",
 	AnalyzerTypeGitHub:      "GitHub",
 	AnalyzerTypeGitLab:      "GitLab",
 	AnalyzerTypeHuggingFace: "HuggingFace",
