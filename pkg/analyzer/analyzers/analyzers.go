--- conflicted
+++ resolved
@@ -95,11 +95,8 @@
 	AnalyzerTypeFigma
 	AnalyzerTypePlaid
 	AnalyzerTypeNetlify
-<<<<<<< HEAD
+	AnalyzerTypeFastly
 	AnalyzerTypeMonday
-=======
-	AnalyzerTypeFastly
->>>>>>> 08b7e3b4
 	// Add new items here with AnalyzerType prefix
 )
 
@@ -140,11 +137,8 @@
 	AnalyzerTypeFigma:         "Figma",
 	AnalyzerTypePlaid:         "Plaid",
 	AnalyzerTypeNetlify:       "Netlify",
-<<<<<<< HEAD
+	AnalyzerTypeFastly:        "Fastly",
 	AnalyzerTypeMonday:        "Monday",
-=======
-	AnalyzerTypeFastly:        "Fastly",
->>>>>>> 08b7e3b4
 	// Add new mappings here
 }
 
