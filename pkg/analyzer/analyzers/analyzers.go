--- conflicted
+++ resolved
@@ -94,13 +94,10 @@
 	AnalyzerTypeLaunchDarkly
 	AnalyzerTypeFigma
 	AnalyzerTypePlaid
-<<<<<<< HEAD
-	AnalyzerTypeDatadog
-=======
 	AnalyzerTypeNetlify
 	AnalyzerTypeFastly
 	AnalyzerTypeMonday
->>>>>>> ce126fab
+	AnalyzerTypeDatadog
 	// Add new items here with AnalyzerType prefix
 )
 
@@ -140,13 +137,10 @@
 	AnalyzerTypeLaunchDarkly:  "LaunchDarkly",
 	AnalyzerTypeFigma:         "Figma",
 	AnalyzerTypePlaid:         "Plaid",
-<<<<<<< HEAD
-	AnalyzerTypeDatadog:       "Datadog",
-=======
 	AnalyzerTypeNetlify:       "Netlify",
 	AnalyzerTypeFastly:        "Fastly",
 	AnalyzerTypeMonday:        "Monday",
->>>>>>> ce126fab
+	AnalyzerTypeDatadog:       "Datadog",
 	// Add new mappings here
 }
 
