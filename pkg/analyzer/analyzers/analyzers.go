package analyzers

import (
	"bytes"
	"encoding/json"
	"io"
	"net/http"
	"sort"

	"github.com/fatih/color"

	"github.com/trufflesecurity/trufflehog/v3/pkg/context"
)

type (
	Analyzer interface {
		Type() AnalyzerType
		Analyze(ctx context.Context, credentialInfo map[string]string) (*AnalyzerResult, error)
	}

	AnalyzerType int

	// AnalyzerResult is the output of analysis.
	AnalyzerResult struct {
		AnalyzerType       AnalyzerType
		Bindings           []Binding
		UnboundedResources []Resource
		Metadata           map[string]any
	}

	Resource struct {
		Name               string
		FullyQualifiedName string
		Type               string
		Metadata           map[string]any
		Parent             *Resource
	}

	Permission struct {
		Value  string
		Parent *Permission
	}

	Binding struct {
		Resource   Resource
		Permission Permission
	}
)

type PermissionType string

const (
	READ       PermissionType = "Read"
	WRITE      PermissionType = "Write"
	READ_WRITE PermissionType = "Read & Write"
	NONE       PermissionType = "None"
	ERROR      PermissionType = "Error"

	FullAccess string = "full_access"
)

const (
	AnalyzerTypeInvalid AnalyzerType = iota
	AnalyzerTypeAirbrake
	AnalyzerAnthropic
	AnalyzerTypeAsana
	AnalyzerTypeBitbucket
	AnalyzerTypeDockerHub
	AnalyzerTypeElevenLabs
	AnalyzerTypeGitHub
	AnalyzerTypeGitLab
	AnalyzerTypeHuggingFace
	AnalyzerTypeMailchimp
	AnalyzerTypeMailgun
	AnalyzerTypeMySQL
	AnalyzerTypeOpenAI
	AnalyzerTypeOpsgenie
	AnalyzerTypePostgres
	AnalyzerTypePostman
	AnalyzerTypeSendgrid
	AnalyzerTypeShopify
	AnalyzerTypeSlack
	AnalyzerTypeSourcegraph
	AnalyzerTypeSquare
	AnalyzerTypeStripe
	AnalyzerTypeTwilio
	AnalyzerTypePrivateKey
	AnalyzerTypeNotion
	AnalyzerTypeDigitalOcean
	AnalyzerTypePlanetScale
	AnalyzerTypeAirtableOAuth
	AnalyzerTypeAirtablePat
	AnalyzerTypeGroq
	AnalyzerTypeLaunchDarkly
	AnalyzerTypeFigma
	AnalyzerTypePlaid
	AnalyzerTypeNetlify
	AnalyzerTypeFastly
	AnalyzerTypeMonday
	AnalyzerTypeNgrok
	AnalyzerTypeMux
<<<<<<< HEAD
	AnalyzerTypeDropbox
=======
	AnalyzerTypePosthog
>>>>>>> 3e877185
	// Add new items here with AnalyzerType prefix
)

// analyzerTypeStrings maps the enum to its string representation.
var analyzerTypeStrings = map[AnalyzerType]string{
	AnalyzerTypeInvalid:       "Invalid",
	AnalyzerTypeAirbrake:      "Airbrake",
	AnalyzerAnthropic:         "Anthropic",
	AnalyzerTypeAsana:         "Asana",
	AnalyzerTypeBitbucket:     "Bitbucket",
	AnalyzerTypeDigitalOcean:  "DigitalOcean",
	AnalyzerTypeDockerHub:     "DockerHub",
	AnalyzerTypeElevenLabs:    "ElevenLabs",
	AnalyzerTypeGitHub:        "GitHub",
	AnalyzerTypeGitLab:        "GitLab",
	AnalyzerTypeHuggingFace:   "HuggingFace",
	AnalyzerTypeMailchimp:     "Mailchimp",
	AnalyzerTypeMailgun:       "Mailgun",
	AnalyzerTypeMySQL:         "MySQL",
	AnalyzerTypeOpenAI:        "OpenAI",
	AnalyzerTypeOpsgenie:      "Opsgenie",
	AnalyzerTypePostgres:      "Postgres",
	AnalyzerTypePostman:       "Postman",
	AnalyzerTypeSendgrid:      "Sendgrid",
	AnalyzerTypeShopify:       "Shopify",
	AnalyzerTypeSlack:         "Slack",
	AnalyzerTypeSourcegraph:   "Sourcegraph",
	AnalyzerTypeSquare:        "Square",
	AnalyzerTypeStripe:        "Stripe",
	AnalyzerTypeTwilio:        "Twilio",
	AnalyzerTypePrivateKey:    "PrivateKey",
	AnalyzerTypeNotion:        "Notion",
	AnalyzerTypePlanetScale:   "PlanetScale",
	AnalyzerTypeAirtableOAuth: "AirtableOAuth",
	AnalyzerTypeAirtablePat:   "AirtablePat",
	AnalyzerTypeGroq:          "Groq",
	AnalyzerTypeLaunchDarkly:  "LaunchDarkly",
	AnalyzerTypeFigma:         "Figma",
	AnalyzerTypePlaid:         "Plaid",
	AnalyzerTypeNetlify:       "Netlify",
	AnalyzerTypeFastly:        "Fastly",
	AnalyzerTypeMonday:        "Monday",
	AnalyzerTypeNgrok:         "Ngrok",
	AnalyzerTypeMux:           "Mux",
<<<<<<< HEAD
	AnalyzerTypeDropbox:       "Dropbox",
=======
	AnalyzerTypePosthog:       "Posthog",
>>>>>>> 3e877185
	// Add new mappings here
}

// String method to get the string representation of an AnalyzerType.
func (a AnalyzerType) String() string {
	if str, ok := analyzerTypeStrings[a]; ok {
		return str
	}
	return "Unknown"
}

// GetSortedAnalyzerTypes returns a sorted slice of AnalyzerType strings, skipping "Invalid".
func AvailableAnalyzers() []string {
	var analyzerStrings []string

	// Iterate through the map to collect all string values except "Invalid".
	for typ, str := range analyzerTypeStrings {
		if typ != AnalyzerTypeInvalid {
			analyzerStrings = append(analyzerStrings, str)
		}
	}

	// Sort the slice alphabetically.
	sort.Strings(analyzerStrings)

	return analyzerStrings
}

type PermissionStatus struct {
	Value   bool
	IsError bool
}

type HttpStatusTest struct {
	URL     string
	Method  string
	Payload map[string]interface{}
	Params  map[string]string
	Valid   []int
	Invalid []int
	Type    PermissionType
	Status  PermissionStatus
	Risk    string
}

func (h *HttpStatusTest) RunTest(headers map[string]string) error {
	// If body data, marshal to JSON
	var data io.Reader
	if h.Payload != nil {
		jsonData, err := json.Marshal(h.Payload)
		if err != nil {
			return err
		}
		data = bytes.NewBuffer(jsonData)
	}

	// Create new HTTP request
	client := &http.Client{}
	req, err := http.NewRequest(h.Method, h.URL, data)
	if err != nil {
		return err
	}

	// Add custom headers if provided
	for key, value := range headers {
		req.Header.Set(key, value)
	}

	// Execute HTTP Request
	resp, err := client.Do(req)
	if err != nil {
		return err
	}
	defer resp.Body.Close()

	// Check response status code
	switch {
	case StatusContains(resp.StatusCode, h.Valid):
		h.Status.Value = true
	case StatusContains(resp.StatusCode, h.Invalid):
		h.Status.Value = false
	default:
		h.Status.IsError = true
	}
	return nil
}

type Scope struct {
	Name  string
	Tests []interface{}
}

func StatusContains(status int, vals []int) bool {
	for _, v := range vals {
		if status == v {
			return true
		}
	}
	return false
}

func GetWriterFromStatus(status PermissionType) func(a ...interface{}) string {
	switch status {
	case READ:
		return color.New(color.FgYellow).SprintFunc()
	case WRITE:
		return color.New(color.FgGreen).SprintFunc()
	case READ_WRITE:
		return color.New(color.FgGreen).SprintFunc()
	case NONE:
		return color.New().SprintFunc()
	case ERROR:
		return color.New(color.FgRed).SprintFunc()
	default:
		return color.New().SprintFunc()
	}
}

var GreenWriter = color.New(color.FgGreen).SprintFunc()
var YellowWriter = color.New(color.FgYellow).SprintFunc()
var RedWriter = color.New(color.FgRed).SprintFunc()
var DefaultWriter = color.New().SprintFunc()

// BindAllPermissions creates a Binding for each permission to the given
// resource.
func BindAllPermissions(r Resource, perms ...Permission) []Binding {
	bindings := make([]Binding, len(perms))
	for i, perm := range perms {
		bindings[i] = Binding{
			Resource:   r,
			Permission: perm,
		}
	}
	return bindings
}<|MERGE_RESOLUTION|>--- conflicted
+++ resolved
@@ -99,11 +99,8 @@
 	AnalyzerTypeMonday
 	AnalyzerTypeNgrok
 	AnalyzerTypeMux
-<<<<<<< HEAD
+	AnalyzerTypePosthog
 	AnalyzerTypeDropbox
-=======
-	AnalyzerTypePosthog
->>>>>>> 3e877185
 	// Add new items here with AnalyzerType prefix
 )
 
@@ -148,11 +145,8 @@
 	AnalyzerTypeMonday:        "Monday",
 	AnalyzerTypeNgrok:         "Ngrok",
 	AnalyzerTypeMux:           "Mux",
-<<<<<<< HEAD
+	AnalyzerTypePosthog:       "Posthog",
 	AnalyzerTypeDropbox:       "Dropbox",
-=======
-	AnalyzerTypePosthog:       "Posthog",
->>>>>>> 3e877185
 	// Add new mappings here
 }
 
