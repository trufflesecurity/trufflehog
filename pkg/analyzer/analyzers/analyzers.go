--- conflicted
+++ resolved
@@ -65,7 +65,7 @@
 	AnalyzerTypeAsana
 	AnalyzerTypeBitbucket
 	AnalyzerTypeDockerHub
-  	AnalyzerTypeElevenLabs
+	AnalyzerTypeElevenLabs
 	AnalyzerTypeGitHub
 	AnalyzerTypeGitLab
 	AnalyzerTypeHuggingFace
@@ -92,42 +92,15 @@
 
 // analyzerTypeStrings maps the enum to its string representation.
 var analyzerTypeStrings = map[AnalyzerType]string{
-<<<<<<< HEAD
-	AnalyzerTypeInvalid:     "Invalid",
-	AnalyzerTypeAirbrake:    "Airbrake",
-	AnalyzerTypeAirtable:    "Airtable",
-	AnalyzerAnthropic:       "Anthropic",
-	AnalyzerTypeAsana:       "Asana",
-	AnalyzerTypeBitbucket:   "Bitbucket",
-	AnalyzerTypeDockerHub:   "DockerHub",
-  	AnalyzerTypeElevenLabs:  "ElevenLabs",
-	AnalyzerTypeGitHub:      "GitHub",
-	AnalyzerTypeGitLab:      "GitLab",
-	AnalyzerTypeHuggingFace: "HuggingFace",
-	AnalyzerTypeMailchimp:   "Mailchimp",
-	AnalyzerTypeMailgun:     "Mailgun",
-	AnalyzerTypeMySQL:       "MySQL",
-	AnalyzerTypeOpenAI:      "OpenAI",
-	AnalyzerTypeOpsgenie:    "Opsgenie",
-	AnalyzerTypePostgres:    "Postgres",
-	AnalyzerTypePostman:     "Postman",
-	AnalyzerTypeSendgrid:    "Sendgrid",
-	AnalyzerTypeShopify:     "Shopify",
-	AnalyzerTypeSlack:       "Slack",
-	AnalyzerTypeSourcegraph: "Sourcegraph",
-	AnalyzerTypeSquare:      "Square",
-	AnalyzerTypeStripe:      "Stripe",
-	AnalyzerTypeTwilio:      "Twilio",
-	AnalyzerTypePrivateKey:  "PrivateKey",
-	AnalyzerTypeNotion:      "Notion",
-=======
 	AnalyzerTypeInvalid:      "Invalid",
 	AnalyzerTypeAirbrake:     "Airbrake",
 	AnalyzerTypeAirtable:     "Airtable",
 	AnalyzerAnthropic:        "Anthropic",
 	AnalyzerTypeAsana:        "Asana",
 	AnalyzerTypeBitbucket:    "Bitbucket",
+	AnalyzerTypeDigitalOcean: "DigitalOcean",
 	AnalyzerTypeDockerHub:    "DockerHub",
+	AnalyzerTypeElevenLabs:   "ElevenLabs",
 	AnalyzerTypeGitHub:       "GitHub",
 	AnalyzerTypeGitLab:       "GitLab",
 	AnalyzerTypeHuggingFace:  "HuggingFace",
@@ -147,8 +120,6 @@
 	AnalyzerTypeTwilio:       "Twilio",
 	AnalyzerTypePrivateKey:   "PrivateKey",
 	AnalyzerTypeNotion:       "Notion",
-	AnalyzerTypeDigitalOcean: "DigitalOcean",
->>>>>>> 03e8af10
 	// Add new mappings here
 }
 
