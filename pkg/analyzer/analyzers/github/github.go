package github

import (
	"fmt"
	"strings"
	"time"

	"github.com/fatih/color"
	gh "github.com/google/go-github/v63/github"

	"github.com/trufflesecurity/trufflehog/v3/pkg/analyzer/analyzers"
	"github.com/trufflesecurity/trufflehog/v3/pkg/analyzer/analyzers/github/classic"
	"github.com/trufflesecurity/trufflehog/v3/pkg/analyzer/analyzers/github/common"
	"github.com/trufflesecurity/trufflehog/v3/pkg/analyzer/analyzers/github/finegrained"
	"github.com/trufflesecurity/trufflehog/v3/pkg/analyzer/config"
	"github.com/trufflesecurity/trufflehog/v3/pkg/analyzer/pb/analyzerpb"
	"github.com/trufflesecurity/trufflehog/v3/pkg/context"
)

var _ analyzers.Analyzer = (*Analyzer)(nil)

type Analyzer struct {
	Cfg *config.Config
}

func (Analyzer) Type() analyzerpb.AnalyzerType { return analyzerpb.AnalyzerType_GitHub }

func (a Analyzer) Analyze(_ context.Context, credInfo map[string]string) (*analyzers.AnalyzerResult, error) {
	info, err := AnalyzePermissions(a.Cfg, credInfo["key"])
	if err != nil {
		return nil, err
	}
	return secretInfoToAnalyzerResult(info), nil
}

func secretInfoToAnalyzerResult(info *common.SecretInfo) *analyzers.AnalyzerResult {
	if info == nil {
		return nil
	}
	// Metadata        *TokenMetadata
	//	Type        string
	//	FineGrained bool
	//	User        *gh.User
	//	Expiration  time.Time
	//	OauthScopes []analyzers.Permission
	// Repos           []*gh.Repository
	// Gists           []*gh.Gist
	// AccessibleRepos []*gh.Repository
	// RepoAccessMap   map[string]string
	// UserAccessMap   map[string]string
	result := &analyzers.AnalyzerResult{
		Metadata: map[string]any{
			"type":         info.Metadata.Type,
			"fine_grained": info.Metadata.FineGrained,
			"expiration":   info.Metadata.Expiration,
		},
	}
	result.Bindings = append(result.Bindings, secretInfoToUserBindings(info)...)
	result.Bindings = append(result.Bindings, secretInfoToRepoBindings(info)...)
	result.Bindings = append(result.Bindings, secretInfoToGistBindings(info)...)
	for _, repo := range append(info.Repos, info.AccessibleRepos...) {
		if *repo.Owner.Type != "Organization" {
			continue
		}
		name := *repo.Owner.Name
		result.UnboundedResources = append(result.UnboundedResources, analyzers.Resource{
			Name:               name,
			FullyQualifiedName: fmt.Sprintf("github.com/%s", name),
			Type:               "organization",
		})
	}
	// TODO: Unbound resources
	// - Repo owners
	// - Gist owners
	return result
}

func secretInfoToUserBindings(info *common.SecretInfo) []analyzers.Binding {
	return analyzers.BindAllPermissions(*userToResource(info.Metadata.User), info.Metadata.OauthScopes...)
}

func userToResource(user *gh.User) *analyzers.Resource {
	name := *user.Login
	return &analyzers.Resource{
		Name:               name,
		FullyQualifiedName: fmt.Sprintf("github.com/%s", name),
		Type:               strings.ToLower(*user.Type), // "user" or "organization"
	}
}

func secretInfoToRepoBindings(info *common.SecretInfo) []analyzers.Binding {
	repos := info.Repos
	if len(info.AccessibleRepos) > 0 {
		repos = info.AccessibleRepos
	}
	var bindings []analyzers.Binding
	for _, repo := range repos {
		resource := analyzers.Resource{
			Name:               *repo.Name,
			FullyQualifiedName: fmt.Sprintf("github.com/%s", *repo.FullName),
			Type:               "repository",
			Parent:             userToResource(repo.Owner),
		}
		bindings = append(bindings, analyzers.BindAllPermissions(resource, info.Metadata.OauthScopes...)...)
	}
	return bindings
}

func secretInfoToGistBindings(info *common.SecretInfo) []analyzers.Binding {
	var bindings []analyzers.Binding
	for _, gist := range info.Gists {
		resource := analyzers.Resource{
			Name:               *gist.Description,
			FullyQualifiedName: fmt.Sprintf("gist.github.com/%s/%s", *gist.Owner.Login, *gist.ID),
			Type:               "gist",
			Parent:             userToResource(gist.Owner),
		}
		bindings = append(bindings, analyzers.BindAllPermissions(resource, info.Metadata.OauthScopes...)...)
	}
	return bindings
}

<<<<<<< HEAD
func getAllGistsForUser(client *gh.Client) ([]*gh.Gist, error) {
	opt := &gh.GistListOptions{ListOptions: gh.ListOptions{PerPage: 100}}
	var allGists []*gh.Gist
	page := 1
	for {
		opt.Page = page
		gists, resp, err := client.Gists.List(context.Background(), "", opt)
		if err != nil {
			color.Red("Error getting gists.")
			return nil, err
		}
		allGists = append(allGists, gists...)

		linkHeader := resp.Header.Get("link")
		if linkHeader == "" || !strings.Contains(linkHeader, `rel="next"`) {
			break
		}
		page++

	}

	return allGists, nil
}

func getAllReposForUser(client *gh.Client) ([]*gh.Repository, error) {
	opt := &gh.RepositoryListByAuthenticatedUserOptions{ListOptions: gh.ListOptions{PerPage: 100}}
	var allRepos []*gh.Repository
	page := 1
	for {
		opt.Page = page
		repos, resp, err := client.Repositories.ListByAuthenticatedUser(context.Background(), opt)
		if err != nil {
			color.Red("Error getting repos.")
			return nil, err
		}
		allRepos = append(allRepos, repos...)

		linkHeader := resp.Header.Get("link")
		if linkHeader == "" || !strings.Contains(linkHeader, `rel="next"`) {
			break
		}
		page++

	}
	return allRepos, nil
}

func printGitHubRepos(repos []*gh.Repository) {
	t := table.NewWriter()
	t.SetOutputMirror(os.Stdout)
	t.AppendHeader(table.Row{"Repo Name", "Owner", "Repo Link", "Private"})
	for _, repo := range repos {
		if *repo.Private {
			green := color.New(color.FgGreen).SprintFunc()
			t.AppendRow([]interface{}{green(*repo.Name), green(*repo.Owner.Login), green(*repo.HTMLURL), green("true")})
		} else {
			t.AppendRow([]interface{}{*repo.Name, *repo.Owner.Login, *repo.HTMLURL, *repo.Private})
		}
	}
	t.Render()
	fmt.Print("\n\n")
}

func printGists(gists []*gh.Gist, showAll bool) {
	privateCount := 0

	t := table.NewWriter()
	t.SetOutputMirror(os.Stdout)
	t.AppendHeader(table.Row{"Gist ID", "Gist Link", "Description", "Private"})
	for _, gist := range gists {
		if showAll && *gist.Public {
			t.AppendRow([]interface{}{*gist.ID, *gist.HTMLURL, *gist.Description, "false"})
		} else if !*gist.Public {
			privateCount++
			green := color.New(color.FgGreen).SprintFunc()
			t.AppendRow([]interface{}{green(*gist.ID), green(*gist.HTMLURL), green(*gist.Description), green("true")})
		}
	}
	if showAll && len(gists) == 0 {
		color.Red("[i] No Gist(s) Found\n")
	} else if showAll {
		color.Yellow("[i] Found %v Total Gist(s) (%v private)\n", len(gists), privateCount)
		t.Render()
	} else if privateCount == 0 {
		color.Red("[i] No Private Gist(s) Found\n")
	} else {
		color.Green(fmt.Sprintf("[!] Found %v Private Gist(s)\n", privateCount))
		t.Render()
	}
	fmt.Print("\n\n")
}

type TokenMetadata struct {
	Type        string
	FineGrained bool
	User        *gh.User
	Expiration  time.Time
	OauthScopes []analyzers.Permission
}

// getTokenMetadata gets the username, expiration date, and x-oauth-scopes headers for a given token
// by sending a GET request to the /user endpoint
// Returns a response object for usage in the checkFineGrained function
func getTokenMetadata(token string, client *gh.Client) (*TokenMetadata, error) {
	user, resp, err := client.Users.Get(context.Background(), "")
	if err != nil {
		return nil, err
	}

	expiration, _ := time.Parse("2006-01-02 15:04:05 MST", resp.Header.Get("github-authentication-token-expiration"))

	var oauthScopes []analyzers.Permission
	for _, scope := range resp.Header.Values("X-OAuth-Scopes") {
		for _, scope := range strings.Split(scope, ", ") {
			oauthScopes = append(oauthScopes, oauthScopeToPermissions(scope)...)
		}
	}
	tokenType, fineGrained := checkFineGrained(token, oauthScopes)
	return &TokenMetadata{
		Type:        tokenType,
		FineGrained: fineGrained,
		User:        user,
		Expiration:  expiration,
		OauthScopes: oauthScopes,
	}, nil
}

// oauthScopeToPermissions takes a given scope and returns a slice of
// permissions for it. If the scope has implied permissions, they are included
// as children of the parent scope, and both the parent and children are
// returned in the slice.
func oauthScopeToPermissions(scope string) []analyzers.Permission {
	parent := analyzers.Permission{Value: scope}
	perms := []analyzers.Permission{parent}
	subScopes, ok := SCOPE_TO_SUB_SCOPE[scope]
	if !ok {
		// No sub-scopes, so the only permission is itself.
		return perms
	}
	// Add all the children to the list of permissions.
	for _, subScope := range subScopes {
		perms = append(perms, analyzers.Permission{
			Value:  subScope,
			Parent: &parent,
		})
	}
	return perms
}

func checkFineGrained(token string, oauthScopes []analyzers.Permission) (string, bool) {
	// For details on token prefixes, see:
	// https://github.blog/2021-04-05-behind-githubs-new-authentication-token-formats/

	// Special case for ghu_ prefix tokens (ex: in a codespace) that don't have the X-OAuth-Scopes header
	if strings.HasPrefix(token, "ghu_") {
		return "GitHub User-to-Server Token", true
	}

	// Handle github_pat_ tokens
	if strings.HasPrefix(token, "github_pat") {
		return "Fine-Grained GitHub Personal Access Token", true
	}

	// Handle classic PATs
	if strings.HasPrefix(token, "ghp_") {
		return "Classic GitHub Personal Access Token", false
	}

	// Catch-all for any other types
	// If resp.Header "X-OAuth-Scopes" doesn't exist, then we have fine-grained permissions
	if len(oauthScopes) > 0 {
		return "GitHub Token", false
	}
	return "GitHub Token", true
}

type SecretInfo struct {
	Metadata *TokenMetadata
	Repos    []*gh.Repository
	Gists    []*gh.Gist
	// AccessibleRepos, RepoAccessMap, and UserAccessMap are only set if
	// the token has fine-grained access.
	AccessibleRepos []*gh.Repository
	RepoAccessMap   map[string]string
	UserAccessMap   map[string]string
}

func AnalyzePermissions(cfg *config.Config, key string) (*SecretInfo, error) {
=======
func AnalyzePermissions(cfg *config.Config, key string) (*common.SecretInfo, error) {
>>>>>>> 29613220
	if cfg == nil {
		cfg = &config.Config{}
	}
	client := gh.NewClient(analyzers.NewAnalyzeClient(cfg)).WithAuthToken(key)

	md, err := common.GetTokenMetadata(key, client)
	if err != nil {
		return nil, err
	}

	if md.FineGrained {
		return finegrained.AnalyzeFineGrainedToken(client, md, cfg.Shallow)
	}
	return classic.AnalyzeClassicToken(client, md)
}

func AnalyzeAndPrintPermissions(cfg *config.Config, key string) {
	info, err := AnalyzePermissions(cfg, key)
	if err != nil {
		color.Red("[x] %s", err.Error())
		return
	}

	color.Yellow("[i] Token User: %v", *info.Metadata.User.Login)
	if expiry := info.Metadata.Expiration; expiry.IsZero() {
		color.Red("[i] Token Expiration: does not expire")
	} else {
		timeRemaining := time.Until(expiry)
		color.Yellow("[i] Token Expiration: %v (%v remaining)", expiry, timeRemaining)
	}
	color.Yellow("[i] Token Type: %s\n\n", info.Metadata.Type)

	if info.Metadata.FineGrained {
		finegrained.PrintFineGrainedToken(cfg, info)
		return
	}
	classic.PrintClassicToken(cfg, info)
}<|MERGE_RESOLUTION|>--- conflicted
+++ resolved
@@ -120,198 +120,7 @@
 	return bindings
 }
 
-<<<<<<< HEAD
-func getAllGistsForUser(client *gh.Client) ([]*gh.Gist, error) {
-	opt := &gh.GistListOptions{ListOptions: gh.ListOptions{PerPage: 100}}
-	var allGists []*gh.Gist
-	page := 1
-	for {
-		opt.Page = page
-		gists, resp, err := client.Gists.List(context.Background(), "", opt)
-		if err != nil {
-			color.Red("Error getting gists.")
-			return nil, err
-		}
-		allGists = append(allGists, gists...)
-
-		linkHeader := resp.Header.Get("link")
-		if linkHeader == "" || !strings.Contains(linkHeader, `rel="next"`) {
-			break
-		}
-		page++
-
-	}
-
-	return allGists, nil
-}
-
-func getAllReposForUser(client *gh.Client) ([]*gh.Repository, error) {
-	opt := &gh.RepositoryListByAuthenticatedUserOptions{ListOptions: gh.ListOptions{PerPage: 100}}
-	var allRepos []*gh.Repository
-	page := 1
-	for {
-		opt.Page = page
-		repos, resp, err := client.Repositories.ListByAuthenticatedUser(context.Background(), opt)
-		if err != nil {
-			color.Red("Error getting repos.")
-			return nil, err
-		}
-		allRepos = append(allRepos, repos...)
-
-		linkHeader := resp.Header.Get("link")
-		if linkHeader == "" || !strings.Contains(linkHeader, `rel="next"`) {
-			break
-		}
-		page++
-
-	}
-	return allRepos, nil
-}
-
-func printGitHubRepos(repos []*gh.Repository) {
-	t := table.NewWriter()
-	t.SetOutputMirror(os.Stdout)
-	t.AppendHeader(table.Row{"Repo Name", "Owner", "Repo Link", "Private"})
-	for _, repo := range repos {
-		if *repo.Private {
-			green := color.New(color.FgGreen).SprintFunc()
-			t.AppendRow([]interface{}{green(*repo.Name), green(*repo.Owner.Login), green(*repo.HTMLURL), green("true")})
-		} else {
-			t.AppendRow([]interface{}{*repo.Name, *repo.Owner.Login, *repo.HTMLURL, *repo.Private})
-		}
-	}
-	t.Render()
-	fmt.Print("\n\n")
-}
-
-func printGists(gists []*gh.Gist, showAll bool) {
-	privateCount := 0
-
-	t := table.NewWriter()
-	t.SetOutputMirror(os.Stdout)
-	t.AppendHeader(table.Row{"Gist ID", "Gist Link", "Description", "Private"})
-	for _, gist := range gists {
-		if showAll && *gist.Public {
-			t.AppendRow([]interface{}{*gist.ID, *gist.HTMLURL, *gist.Description, "false"})
-		} else if !*gist.Public {
-			privateCount++
-			green := color.New(color.FgGreen).SprintFunc()
-			t.AppendRow([]interface{}{green(*gist.ID), green(*gist.HTMLURL), green(*gist.Description), green("true")})
-		}
-	}
-	if showAll && len(gists) == 0 {
-		color.Red("[i] No Gist(s) Found\n")
-	} else if showAll {
-		color.Yellow("[i] Found %v Total Gist(s) (%v private)\n", len(gists), privateCount)
-		t.Render()
-	} else if privateCount == 0 {
-		color.Red("[i] No Private Gist(s) Found\n")
-	} else {
-		color.Green(fmt.Sprintf("[!] Found %v Private Gist(s)\n", privateCount))
-		t.Render()
-	}
-	fmt.Print("\n\n")
-}
-
-type TokenMetadata struct {
-	Type        string
-	FineGrained bool
-	User        *gh.User
-	Expiration  time.Time
-	OauthScopes []analyzers.Permission
-}
-
-// getTokenMetadata gets the username, expiration date, and x-oauth-scopes headers for a given token
-// by sending a GET request to the /user endpoint
-// Returns a response object for usage in the checkFineGrained function
-func getTokenMetadata(token string, client *gh.Client) (*TokenMetadata, error) {
-	user, resp, err := client.Users.Get(context.Background(), "")
-	if err != nil {
-		return nil, err
-	}
-
-	expiration, _ := time.Parse("2006-01-02 15:04:05 MST", resp.Header.Get("github-authentication-token-expiration"))
-
-	var oauthScopes []analyzers.Permission
-	for _, scope := range resp.Header.Values("X-OAuth-Scopes") {
-		for _, scope := range strings.Split(scope, ", ") {
-			oauthScopes = append(oauthScopes, oauthScopeToPermissions(scope)...)
-		}
-	}
-	tokenType, fineGrained := checkFineGrained(token, oauthScopes)
-	return &TokenMetadata{
-		Type:        tokenType,
-		FineGrained: fineGrained,
-		User:        user,
-		Expiration:  expiration,
-		OauthScopes: oauthScopes,
-	}, nil
-}
-
-// oauthScopeToPermissions takes a given scope and returns a slice of
-// permissions for it. If the scope has implied permissions, they are included
-// as children of the parent scope, and both the parent and children are
-// returned in the slice.
-func oauthScopeToPermissions(scope string) []analyzers.Permission {
-	parent := analyzers.Permission{Value: scope}
-	perms := []analyzers.Permission{parent}
-	subScopes, ok := SCOPE_TO_SUB_SCOPE[scope]
-	if !ok {
-		// No sub-scopes, so the only permission is itself.
-		return perms
-	}
-	// Add all the children to the list of permissions.
-	for _, subScope := range subScopes {
-		perms = append(perms, analyzers.Permission{
-			Value:  subScope,
-			Parent: &parent,
-		})
-	}
-	return perms
-}
-
-func checkFineGrained(token string, oauthScopes []analyzers.Permission) (string, bool) {
-	// For details on token prefixes, see:
-	// https://github.blog/2021-04-05-behind-githubs-new-authentication-token-formats/
-
-	// Special case for ghu_ prefix tokens (ex: in a codespace) that don't have the X-OAuth-Scopes header
-	if strings.HasPrefix(token, "ghu_") {
-		return "GitHub User-to-Server Token", true
-	}
-
-	// Handle github_pat_ tokens
-	if strings.HasPrefix(token, "github_pat") {
-		return "Fine-Grained GitHub Personal Access Token", true
-	}
-
-	// Handle classic PATs
-	if strings.HasPrefix(token, "ghp_") {
-		return "Classic GitHub Personal Access Token", false
-	}
-
-	// Catch-all for any other types
-	// If resp.Header "X-OAuth-Scopes" doesn't exist, then we have fine-grained permissions
-	if len(oauthScopes) > 0 {
-		return "GitHub Token", false
-	}
-	return "GitHub Token", true
-}
-
-type SecretInfo struct {
-	Metadata *TokenMetadata
-	Repos    []*gh.Repository
-	Gists    []*gh.Gist
-	// AccessibleRepos, RepoAccessMap, and UserAccessMap are only set if
-	// the token has fine-grained access.
-	AccessibleRepos []*gh.Repository
-	RepoAccessMap   map[string]string
-	UserAccessMap   map[string]string
-}
-
-func AnalyzePermissions(cfg *config.Config, key string) (*SecretInfo, error) {
-=======
 func AnalyzePermissions(cfg *config.Config, key string) (*common.SecretInfo, error) {
->>>>>>> 29613220
 	if cfg == nil {
 		cfg = &config.Config{}
 	}
