package feature

import "sync/atomic"

var (
	ForceSkipBinaries              atomic.Bool
	ForceSkipArchives              atomic.Bool
	SkipAdditionalRefs             atomic.Bool
	EnableAPKHandler               atomic.Bool
	UserAgentSuffix                AtomicString
	UseSimplifiedGitlabEnumeration atomic.Bool
	UseGitMirror                   atomic.Bool
<<<<<<< HEAD
	UseGithubGraphqlAPI            atomic.Bool // use github graphql api to fetch issues, pr's and comments
=======
	GitlabProjectsPerPage          atomic.Int64
>>>>>>> 18c7b1fc
)

type AtomicString struct {
	value atomic.Value
}

// Load returns the current value of the atomic string
func (as *AtomicString) Load() string {
	if v := as.value.Load(); v != nil {
		return v.(string)
	}
	return ""
}

// Store sets the value of the atomic string
func (as *AtomicString) Store(newValue string) {
	as.value.Store(newValue)
}

// Swap atomically swaps the current string with a new one and returns the old value
func (as *AtomicString) Swap(newValue string) string {
	oldValue := as.Load()
	as.Store(newValue)
	return oldValue
}<|MERGE_RESOLUTION|>--- conflicted
+++ resolved
@@ -10,11 +10,8 @@
 	UserAgentSuffix                AtomicString
 	UseSimplifiedGitlabEnumeration atomic.Bool
 	UseGitMirror                   atomic.Bool
-<<<<<<< HEAD
+	GitlabProjectsPerPage          atomic.Int64
 	UseGithubGraphqlAPI            atomic.Bool // use github graphql api to fetch issues, pr's and comments
-=======
-	GitlabProjectsPerPage          atomic.Int64
->>>>>>> 18c7b1fc
 )
 
 type AtomicString struct {
