--- conflicted
+++ resolved
@@ -3,21 +3,13 @@
 import "sync/atomic"
 
 var (
-<<<<<<< HEAD
-	ForceSkipBinaries  atomic.Bool
-	ForceSkipArchives  atomic.Bool
-	SkipAdditionalRefs atomic.Bool
-	UseGitMirror       atomic.Bool
-	EnableAPKHandler   atomic.Bool
-	UserAgentSuffix    AtomicString
-=======
 	ForceSkipBinaries              atomic.Bool
 	ForceSkipArchives              atomic.Bool
 	SkipAdditionalRefs             atomic.Bool
 	EnableAPKHandler               atomic.Bool
 	UserAgentSuffix                AtomicString
 	UseSimplifiedGitlabEnumeration atomic.Bool
->>>>>>> 5e45fad4
+	UseGitMirror       atomic.Bool
 )
 
 type AtomicString struct {
