--- conflicted
+++ resolved
@@ -146,11 +146,7 @@
 		{
 			name:     "empty input",
 			input:    []byte(""),
-<<<<<<< HEAD
-			expected: nil,
-=======
 			expected: []byte(""),
->>>>>>> 4dc5eb79
 		},
 	}
 
