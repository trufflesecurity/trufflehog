--- conflicted
+++ resolved
@@ -92,24 +92,16 @@
 }
 
 // newFileReader creates a fileReader from an io.Reader, optionally using BufferedFileWriter for certain formats.
-<<<<<<< HEAD
 // The caller is responsible for closing the reader when it is no longer needed.
-func newFileReader(r io.Reader) (fReader fileReader, err error) {
+func newFileReader(r io.Reader, options ...readerOption) (fReader fileReader, err error) {
+	var cfg readerConfig
+
+	for _, opt := range options {
+		opt(&cfg)
+	}
 	// To detect the MIME type of the input data, we need a reader that supports seeking.
 	// This allows us to read the data multiple times if necessary without losing the original position.
 	// We use a BufferedReaderSeeker to wrap the original reader, enabling this functionality.
-=======
-func newFileReader(r io.Reader, options ...readerOption) (fileReader, error) {
-	var (
-		fReader fileReader
-		cfg     readerConfig
-	)
-
-	for _, opt := range options {
-		opt(&cfg)
-	}
-
->>>>>>> af3e6826
 	fReader.BufferedReadSeeker = iobuf.NewBufferedReaderSeeker(r)
 
 	// If an error occurs during MIME type detection, it is important we close the BufferedReaderSeeker
