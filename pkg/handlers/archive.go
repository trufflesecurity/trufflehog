package handlers

import (
	"bytes"
	"context"
	"errors"
	"fmt"
	"io"
	"os"
	"os/exec"
	"path/filepath"
	"strings"
	"time"

	"github.com/h2non/filetype"
	"github.com/mholt/archiver/v4"

	"github.com/trufflesecurity/trufflehog/v3/pkg/common"
	logContext "github.com/trufflesecurity/trufflehog/v3/pkg/context"
	"github.com/trufflesecurity/trufflehog/v3/pkg/sources"
)

type ctxKey int

const (
	depthKey ctxKey = iota

	errMaxArchiveDepthReached = "max archive depth reached"
)

var (
	maxDepth   = 5
	maxSize    = 250 * 1024 * 1024 // 20MB
	maxTimeout = time.Duration(30) * time.Second

	defaultBufferSize = 512
)

// Ensure the Archive satisfies the interfaces at compile time.
var _ SpecializedHandler = (*Archive)(nil)

// Archive is a handler for extracting and decompressing archives.
type Archive struct {
	size         int
	currentDepth int
}

// New sets a default maximum size and current size counter.
func (a *Archive) New() {
	a.size = 0
}

// SetArchiveMaxSize sets the maximum size of the archive.
func SetArchiveMaxSize(size int) {
	maxSize = size
}

// SetArchiveMaxDepth sets the maximum depth of the archive.
func SetArchiveMaxDepth(depth int) {
	maxDepth = depth
}

// SetArchiveMaxTimeout sets the maximum timeout for the archive handler.
func SetArchiveMaxTimeout(timeout time.Duration) {
	maxTimeout = timeout
}

// FromFile extracts the files from an archive.
func (a *Archive) FromFile(originalCtx logContext.Context, data io.Reader) chan []byte {
	archiveChan := make(chan []byte, defaultBufferSize)
	go func() {
		ctx, cancel := logContext.WithTimeout(originalCtx, maxTimeout)
		logger := logContext.AddLogger(ctx).Logger()
		defer cancel()
		defer close(archiveChan)
		err := a.openArchive(ctx, 0, data, archiveChan)
		if err != nil {
			if errors.Is(err, archiver.ErrNoMatch) {
				return
			}
			logger.Error(err, "error unarchiving chunk.")
		}
	}()
	return archiveChan
}

// openArchive takes a reader and extracts the contents up to the maximum depth.
func (a *Archive) openArchive(ctx logContext.Context, depth int, reader io.Reader, archiveChan chan []byte) error {
	if depth >= maxDepth {
		return fmt.Errorf(errMaxArchiveDepthReached)
	}

	format, arReader, err := archiver.Identify("", reader)
	if errors.Is(err, archiver.ErrNoMatch) && depth > 0 {
		return a.handleNonArchiveContent(ctx, arReader, archiveChan)
	}

	if err != nil {
		return err
	}

	switch archive := format.(type) {
	case archiver.Decompressor:
		// Decompress tha archive and feed the decompressed data back into the archive handler to extract any nested archives.
		compReader, err := archive.OpenReader(arReader)
		if err != nil {
			return err
		}
		return a.openArchive(ctx, depth+1, compReader, archiveChan)
	case archiver.Extractor:
<<<<<<< HEAD
		return archive.Extract(context.WithValue(ctx, depthKey, depth+1), arReader, nil, a.extractorHandler(archiveChan))
=======
		return archive.Extract(logContext.WithValue(ctx, depthKey, depth+1), reader, nil, a.extractorHandler(archiveChan))
>>>>>>> d1a2d9e8
	default:
		return fmt.Errorf("unknown archive type: %s", format.Name())
	}
}

func (a *Archive) handleNonArchiveContent(ctx logContext.Context, reader io.Reader, archiveChan chan []byte) error {
	chunkReader := sources.NewChunkReader()
	chunkResChan := chunkReader(ctx, reader)
	for data := range chunkResChan {
		if err := data.Error(); err != nil {
			ctx.Logger().Error(err, "error reading chunk")
			continue
		}
		if err := common.CancellableWrite(ctx, archiveChan, data.Bytes()); err != nil {
			return err
		}
	}
	return nil
}

<<<<<<< HEAD
=======
func (a *Archive) handleDecompressor(ctx logContext.Context, info decompressorInfo) error {
	compReader, err := info.archiver.OpenReader(info.reader)
	if err != nil {
		return err
	}
	fileBytes, err := a.ReadToMax(ctx, compReader)
	if err != nil {
		return err
	}
	return a.openArchive(ctx, info.depth+1, bytes.NewReader(fileBytes), info.archiveChan)
}

>>>>>>> d1a2d9e8
// IsFiletype returns true if the provided reader is an archive.
func (a *Archive) IsFiletype(_ logContext.Context, reader io.Reader) (io.Reader, bool) {
	format, readerB, err := archiver.Identify("", reader)
	if err != nil {
		return readerB, false
	}
	switch format.(type) {
	case archiver.Extractor:
		return readerB, true
	case archiver.Decompressor:
		return readerB, true
	default:
		return readerB, false
	}
}

// extractorHandler is applied to each file in an archiver.Extractor file.
func (a *Archive) extractorHandler(archiveChan chan []byte) func(context.Context, archiver.File) error {
	return func(ctx context.Context, f archiver.File) error {
		lCtx := logContext.AddLogger(ctx)
		lCtx.Logger().V(5).Info("Handling extracted file.", "filename", f.Name())
		depth := 0
		if ctxDepth, ok := ctx.Value(depthKey).(int); ok {
			depth = ctxDepth
		}

		fReader, err := f.Open()
		if err != nil {
			return err
		}
		if common.SkipFile(f.Name()) {
			lCtx.Logger().V(5).Info("skipping file", "filename", f.Name())
			return nil
		}

		fileBytes, err := a.ReadToMax(lCtx, fReader)
		if err != nil {
			return err
		}

		err = a.openArchive(lCtx, depth, bytes.NewReader(fileBytes), archiveChan)
		if err != nil {
			return err
		}
		return nil
	}
}

// ReadToMax reads up to the max size.
func (a *Archive) ReadToMax(ctx logContext.Context, reader io.Reader) (data []byte, err error) {
	// Archiver v4 is in alpha and using an experimental version of
	// rardecode. There is a bug somewhere with rar decoder format 29
	// that can lead to a panic. An issue is open in rardecode repo
	// https://github.com/nwaples/rardecode/issues/30.
	defer func() {
		if r := recover(); r != nil {
			// Return an error from ReadToMax.
			if e, ok := r.(error); ok {
				err = e
			} else {
				err = fmt.Errorf("panic occurred: %v", r)
			}
			ctx.Logger().Error(err, "Panic occurred when reading archive")
		}
	}()

	if common.IsDone(ctx) {
		return nil, ctx.Err()
	}

	var fileContent bytes.Buffer
	// Create a limited reader to ensure we don't read more than the max size.
	lr := io.LimitReader(reader, int64(maxSize))

	// Using io.CopyBuffer for performance advantages. Though buf is mandatory
	// for the method, due to the internal implementation of io.CopyBuffer, when
	// *bytes.Buffer implements io.WriterTo or io.ReaderFrom, the provided buf
	// is simply ignored. Thus, we can pass nil for the buf parameter.
	_, err = io.CopyBuffer(&fileContent, lr, nil)
	if err != nil && !errors.Is(err, io.EOF) {
		return nil, err
	}

	if fileContent.Len() == maxSize {
		ctx.Logger().V(2).Info("Max archive size reached.")
	}

	return fileContent.Bytes(), nil
}

type mimeType string

const (
	arMimeType  mimeType = "application/x-unix-archive"
	rpmMimeType mimeType = "application/x-rpm"
)

// mimeTools maps MIME types to the necessary command-line tools to handle them.
// This centralizes the tool requirements for different file types.
var mimeTools = map[mimeType][]string{
	arMimeType:  {"ar"},
	rpmMimeType: {"rpm2cpio", "cpio"},
}

// extractToolCache stores the availability of extraction tools, eliminating the need for repeated filesystem lookups.
var extractToolCache map[string]bool

func init() {
	// Preload the extractToolCache with the availability status of each required tool.
	extractToolCache = make(map[string]bool)
	for _, tools := range mimeTools {
		for _, tool := range tools {
			_, err := exec.LookPath(tool)
			extractToolCache[tool] = err == nil
		}
	}
}

func ensureToolsForMimeType(mimeType mimeType) error {
	tools, exists := mimeTools[mimeType]
	if !exists {
		return fmt.Errorf("unsupported mime type: %s", mimeType)
	}

	for _, tool := range tools {
		if installed := extractToolCache[tool]; !installed {
			return fmt.Errorf("required tool %s is not installed", tool)
		}
	}
	return nil
}

// HandleSpecialized takes a file path and an io.Reader representing the input file,
// and processes it based on its extension, such as handling Debian (.deb) and RPM (.rpm) packages.
// It returns an io.Reader that can be used to read the processed content of the file,
// and an error if any issues occurred during processing.
// If the file is specialized, the returned boolean is true with no error.
// The caller is responsible for closing the returned reader.
func (a *Archive) HandleSpecialized(ctx logContext.Context, reader io.Reader) (io.Reader, bool, error) {
	mimeType, reader, err := determineMimeType(reader)
	if err != nil {
		return nil, false, err
	}

	switch mimeType {
	case arMimeType: // includes .deb files
		if err := ensureToolsForMimeType(mimeType); err != nil {
			return nil, false, err
		}
		reader, err = a.extractDebContent(ctx, reader)
	case rpmMimeType:
		if err := ensureToolsForMimeType(mimeType); err != nil {
			return nil, false, err
		}
		reader, err = a.extractRpmContent(ctx, reader)
	default:
		return reader, false, nil
	}

	if err != nil {
		return nil, false, fmt.Errorf("unable to extract file with MIME type %s: %w", mimeType, err)
	}
	return reader, true, nil
}

// extractDebContent takes a .deb file as an io.Reader, extracts its contents
// into a temporary directory, and returns a Reader for the extracted data archive.
// It handles the extraction process by using the 'ar' command and manages temporary
// files and directories for the operation.
// The caller is responsible for closing the returned reader.
func (a *Archive) extractDebContent(ctx logContext.Context, file io.Reader) (io.ReadCloser, error) {
	if a.currentDepth >= maxDepth {
		return nil, fmt.Errorf(errMaxArchiveDepthReached)
	}

	tmpEnv, err := a.createTempEnv(ctx, file)
	if err != nil {
		return nil, err
	}
	defer os.Remove(tmpEnv.tempFileName)
	defer os.RemoveAll(tmpEnv.extractPath)

	cmd := exec.Command("ar", "x", tmpEnv.tempFile.Name())
	cmd.Dir = tmpEnv.extractPath
	if err := executeCommand(cmd); err != nil {
		return nil, err
	}

	handler := func(ctx logContext.Context, env tempEnv, file string) (string, error) {
		if strings.HasPrefix(file, "data.tar.") {
			return file, nil
		}
		return a.handleNestedFileMIME(ctx, env, file)
	}

	dataArchiveName, err := a.handleExtractedFiles(ctx, tmpEnv, handler)
	if err != nil {
		return nil, err
	}

	return openDataArchive(tmpEnv.extractPath, dataArchiveName)
}

// extractRpmContent takes an .rpm file as an io.Reader, extracts its contents
// into a temporary directory, and returns a Reader for the extracted data archive.
// It handles the extraction process by using the 'rpm2cpio' and 'cpio' commands and manages temporary
// files and directories for the operation.
// The caller is responsible for closing the returned reader.
func (a *Archive) extractRpmContent(ctx logContext.Context, file io.Reader) (io.ReadCloser, error) {
	if a.currentDepth >= maxDepth {
		return nil, fmt.Errorf("max archive depth reached")
	}

	tmpEnv, err := a.createTempEnv(ctx, file)
	if err != nil {
		return nil, err
	}
	defer os.Remove(tmpEnv.tempFileName)
	defer os.RemoveAll(tmpEnv.extractPath)

	// Use rpm2cpio to convert the RPM file to a cpio archive and then extract it using cpio command.
	cmd := exec.Command("sh", "-c", "rpm2cpio "+tmpEnv.tempFile.Name()+" | cpio -id")
	cmd.Dir = tmpEnv.extractPath
	if err := executeCommand(cmd); err != nil {
		return nil, err
	}

	handler := func(ctx logContext.Context, env tempEnv, file string) (string, error) {
		if strings.HasSuffix(file, ".tar.gz") {
			return file, nil
		}
		return a.handleNestedFileMIME(ctx, env, file)
	}

	dataArchiveName, err := a.handleExtractedFiles(ctx, tmpEnv, handler)
	if err != nil {
		return nil, err
	}

	return openDataArchive(tmpEnv.extractPath, dataArchiveName)
}

func (a *Archive) handleNestedFileMIME(ctx logContext.Context, tempEnv tempEnv, fileName string) (string, error) {
	nestedFile, err := os.Open(filepath.Join(tempEnv.extractPath, fileName))
	if err != nil {
		return "", err
	}
	defer nestedFile.Close()

	mimeType, reader, err := determineMimeType(nestedFile)
	if err != nil {
		return "", fmt.Errorf("unable to determine MIME type of nested filename: %s, %w", nestedFile.Name(), err)
	}

	switch mimeType {
	case arMimeType, rpmMimeType:
		_, _, err = a.HandleSpecialized(ctx, reader)
	default:
		return "", nil
	}

	if err != nil {
		return "", fmt.Errorf("unable to extract file with MIME type %s: %w", mimeType, err)
	}

	return fileName, nil
}

// determineMimeType reads from the provided reader to detect the MIME type.
// It returns the detected MIME type and a new reader that includes the read portion.
func determineMimeType(reader io.Reader) (mimeType, io.Reader, error) {
	// A buffer of 512 bytes is used since many file formats store their magic numbers within the first 512 bytes.
	// If fewer bytes are read, MIME type detection may still succeed.
	buffer := make([]byte, 512)
	n, err := reader.Read(buffer)
	if err != nil && !errors.Is(err, io.EOF) {
		return "", nil, fmt.Errorf("unable to read file for MIME type detection: %w", err)
	}

	// Create a new reader that starts with the buffer we just read
	// and continues with the rest of the original reader.
	reader = io.MultiReader(bytes.NewReader(buffer[:n]), reader)

	kind, err := filetype.Match(buffer)
	if err != nil {
		return "", nil, fmt.Errorf("unable to determine file type: %w", err)
	}

	return mimeType(kind.MIME.Value), reader, nil
}

// handleExtractedFiles processes each file in the extracted directory using a provided handler function.
// The function iterates through the files, applying the handleFile function to each, and returns the name
// of the data archive it finds. This centralizes the logic for handling specialized files such as .deb and .rpm
// by using the appropriate handling function passed as an argument. This design allows for flexibility and reuse
// of this function across various extraction processes in the package.
func (a *Archive) handleExtractedFiles(ctx logContext.Context, env tempEnv, handleFile func(logContext.Context, tempEnv, string) (string, error)) (string, error) {
	extractedFiles, err := os.ReadDir(env.extractPath)
	if err != nil {
		return "", fmt.Errorf("unable to read extracted directory: %w", err)
	}

	var dataArchiveName string
	for _, file := range extractedFiles {
		filename := file.Name()
		filePath := filepath.Join(env.extractPath, filename)
		fileInfo, err := os.Stat(filePath)
		if err != nil {
			return "", fmt.Errorf("unable to get file info for filename %s: %w", filename, err)
		}
		if fileInfo.IsDir() {
			continue
		}

		name, err := handleFile(ctx, env, filename)
		if err != nil {
			return "", err
		}
		if name != "" {
			dataArchiveName = name
			break
		}
	}

	return dataArchiveName, nil
}

type tempEnv struct {
	tempFile     *os.File
	tempFileName string
	extractPath  string
}

// createTempEnv creates a temporary file and a temporary directory for extracting archives.
// The caller is responsible for removing these temporary resources
// (both the file and directory) when they are no longer needed.
func (a *Archive) createTempEnv(ctx logContext.Context, file io.Reader) (tempEnv, error) {
	tempFile, err := os.CreateTemp("", "tmp")
	if err != nil {
		return tempEnv{}, fmt.Errorf("unable to create temporary file: %w", err)
	}

	extractPath, err := os.MkdirTemp("", "tmp_archive")
	if err != nil {
		return tempEnv{}, fmt.Errorf("unable to create temporary directory: %w", err)
	}

	b, err := a.ReadToMax(ctx, file)
	if err != nil {
		return tempEnv{}, err
	}

	if _, err = tempFile.Write(b); err != nil {
		return tempEnv{}, fmt.Errorf("unable to write to temporary file: %w", err)
	}

	return tempEnv{tempFile: tempFile, tempFileName: tempFile.Name(), extractPath: extractPath}, nil
}

func executeCommand(cmd *exec.Cmd) error {
	var stderr bytes.Buffer
	cmd.Stderr = &stderr
	if err := cmd.Run(); err != nil {
		return fmt.Errorf("unable to execute command %v: %w; error: %s", cmd.String(), err, stderr.String())
	}
	return nil
}

func openDataArchive(extractPath string, dataArchiveName string) (io.ReadCloser, error) {
	dataArchivePath := filepath.Join(extractPath, dataArchiveName)
	dataFile, err := os.Open(dataArchivePath)
	if err != nil {
		return nil, fmt.Errorf("unable to open file: %w", err)
	}
	return dataFile, nil
}<|MERGE_RESOLUTION|>--- conflicted
+++ resolved
@@ -108,11 +108,7 @@
 		}
 		return a.openArchive(ctx, depth+1, compReader, archiveChan)
 	case archiver.Extractor:
-<<<<<<< HEAD
-		return archive.Extract(context.WithValue(ctx, depthKey, depth+1), arReader, nil, a.extractorHandler(archiveChan))
-=======
-		return archive.Extract(logContext.WithValue(ctx, depthKey, depth+1), reader, nil, a.extractorHandler(archiveChan))
->>>>>>> d1a2d9e8
+		return archive.Extract(logContext.WithValue(ctx, depthKey, depth+1), arReader, nil, a.extractorHandler(archiveChan))
 	default:
 		return fmt.Errorf("unknown archive type: %s", format.Name())
 	}
@@ -133,21 +129,6 @@
 	return nil
 }
 
-<<<<<<< HEAD
-=======
-func (a *Archive) handleDecompressor(ctx logContext.Context, info decompressorInfo) error {
-	compReader, err := info.archiver.OpenReader(info.reader)
-	if err != nil {
-		return err
-	}
-	fileBytes, err := a.ReadToMax(ctx, compReader)
-	if err != nil {
-		return err
-	}
-	return a.openArchive(ctx, info.depth+1, bytes.NewReader(fileBytes), info.archiveChan)
-}
-
->>>>>>> d1a2d9e8
 // IsFiletype returns true if the provided reader is an archive.
 func (a *Archive) IsFiletype(_ logContext.Context, reader io.Reader) (io.Reader, bool) {
 	format, readerB, err := archiver.Identify("", reader)
