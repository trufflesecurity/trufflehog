package handlers

import (
	"errors"
	"fmt"
	"io"
	"time"

	"github.com/sassoftware/go-rpmutils"

	logContext "github.com/trufflesecurity/trufflehog/v3/pkg/context"
	"github.com/trufflesecurity/trufflehog/v3/pkg/feature"
)

// rpmHandler specializes archiveHandler to manage RPM package files.
type rpmHandler struct{ *defaultHandler }

// newRPMHandler creates an rpmHandler with the provided metrics.
func newRPMHandler() *rpmHandler {
	return &rpmHandler{defaultHandler: newDefaultHandler(rpmHandlerType)}
}

// HandleFile processes RPM formatted files. Further implementation is required to appropriately
// handle RPM specific archive operations.
func (h *rpmHandler) HandleFile(ctx logContext.Context, input fileReader) chan DataOrErr {
	dataOrErrChan := make(chan DataOrErr, defaultBufferSize)

	if feature.ForceSkipArchives.Load() {
		close(dataOrErrChan)
		return dataOrErrChan
	}

	go func() {
<<<<<<< HEAD
		defer close(dataOrErrChan)
=======
		defer close(archiveChan)
>>>>>>> af3e6826

		// Defer a panic recovery to handle any panics that occur during the RPM processing.
		defer func() {
			if r := recover(); r != nil {
				var panicErr error
				if e, ok := r.(error); ok {
					panicErr = e
				} else {
					panicErr = fmt.Errorf("panic occurred: %v", r)
				}
				ctx.Logger().Error(panicErr, "Panic occurred when attempting to open rpm archive")
			}
		}()

		start := time.Now()
		rpm, err := rpmutils.ReadRpm(input)
		if err != nil {
<<<<<<< HEAD
			ctx.Logger().Error(err, "Error reading rpm file")
=======
			ctx.Logger().Error(err, "error reading rpm file")
>>>>>>> af3e6826
			return
		}

		reader, err := rpm.PayloadReaderExtended()
		if err != nil {
<<<<<<< HEAD
			ctx.Logger().Error(err, "Error reading rpm file")
			return
		}

		err = h.processRPMFiles(ctx, reader, dataOrErrChan)
=======
			ctx.Logger().Error(err, "error reading rpm payload")
			return
		}

		err = h.processRPMFiles(ctx, reader, archiveChan)
>>>>>>> af3e6826
		if err == nil {
			h.metrics.incFilesProcessed()
		}

		// Update the metrics for the file processing and handle any errors.
<<<<<<< HEAD
		h.measureLatencyAndHandleErrors(ctx, start, err, dataOrErrChan)
=======
		h.measureLatencyAndHandleErrors(start, err)
>>>>>>> af3e6826
	}()

	return dataOrErrChan
}

func (h *rpmHandler) processRPMFiles(
	ctx logContext.Context,
	reader rpmutils.PayloadReader,
	dataOrErrChan chan DataOrErr,
) error {
	for {
		select {
		case <-ctx.Done():
			return ctx.Err()
		default:
			fileInfo, err := reader.Next()
			if err != nil {
				if errors.Is(err, io.EOF) {
					ctx.Logger().V(3).Info("RPM payload archive fully processed")
					return nil
				}
				return fmt.Errorf("error reading RPM payload: %w", err)
			}

			fileSize := fileInfo.Size()
			fileCtx := logContext.WithValues(ctx, "filename", fileInfo.Name, "size", fileSize)

			rdr, err := newMimeTypeReader(reader)
			if err != nil {
				return fmt.Errorf("error creating mime-type reader: %w", err)
			}

			if err := h.handleNonArchiveContent(fileCtx, rdr, dataOrErrChan); err != nil {
				fileCtx.Logger().Error(err, "error handling archive content in RPM")
				h.metrics.incErrors()
			}

			h.metrics.incFilesProcessed()
			h.metrics.observeFileSize(fileSize)
		}
	}
}<|MERGE_RESOLUTION|>--- conflicted
+++ resolved
@@ -31,11 +31,7 @@
 	}
 
 	go func() {
-<<<<<<< HEAD
 		defer close(dataOrErrChan)
-=======
-		defer close(archiveChan)
->>>>>>> af3e6826
 
 		// Defer a panic recovery to handle any panics that occur during the RPM processing.
 		defer func() {
@@ -53,39 +49,23 @@
 		start := time.Now()
 		rpm, err := rpmutils.ReadRpm(input)
 		if err != nil {
-<<<<<<< HEAD
-			ctx.Logger().Error(err, "Error reading rpm file")
-=======
 			ctx.Logger().Error(err, "error reading rpm file")
->>>>>>> af3e6826
 			return
 		}
 
 		reader, err := rpm.PayloadReaderExtended()
 		if err != nil {
-<<<<<<< HEAD
-			ctx.Logger().Error(err, "Error reading rpm file")
+			ctx.Logger().Error(err, "error reading rpm payload")
 			return
 		}
 
 		err = h.processRPMFiles(ctx, reader, dataOrErrChan)
-=======
-			ctx.Logger().Error(err, "error reading rpm payload")
-			return
-		}
-
-		err = h.processRPMFiles(ctx, reader, archiveChan)
->>>>>>> af3e6826
 		if err == nil {
 			h.metrics.incFilesProcessed()
 		}
 
 		// Update the metrics for the file processing and handle any errors.
-<<<<<<< HEAD
 		h.measureLatencyAndHandleErrors(ctx, start, err, dataOrErrChan)
-=======
-		h.measureLatencyAndHandleErrors(start, err)
->>>>>>> af3e6826
 	}()
 
 	return dataOrErrChan
