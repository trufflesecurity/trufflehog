--- conflicted
+++ resolved
@@ -1058,11 +1058,7 @@
 	}
 	for _, tt := range tests {
 		t.Run(tt.name, func(t *testing.T) {
-<<<<<<< HEAD
-			connector, err := newConnector(tt.args.ctx, tt.sourceConfig)
-=======
 			connector, err := newConnector(ctx, tt.sourceConfig)
->>>>>>> 24c73b0c
 			require.NoError(t, err)
 			tt.sourceConfig.connector = connector
 
