package github

import (
	"fmt"
	"net/http"
	"net/url"
	"os"
	"regexp"
	"runtime"
	"sort"
	"strconv"
	"strings"
	"sync"
	"sync/atomic"
	"time"

	"github.com/bradleyfalzon/ghinstallation/v2"
	"github.com/go-errors/errors"
	gogit "github.com/go-git/go-git/v5"
	"github.com/go-logr/logr"
	"github.com/gobwas/glob"
	"github.com/google/go-github/v42/github"
	"golang.org/x/oauth2"
	"golang.org/x/sync/errgroup"
	"google.golang.org/protobuf/proto"
	"google.golang.org/protobuf/types/known/anypb"

	"github.com/trufflesecurity/trufflehog/v3/pkg/cache"
	"github.com/trufflesecurity/trufflehog/v3/pkg/cache/memory"
	"github.com/trufflesecurity/trufflehog/v3/pkg/common"
	"github.com/trufflesecurity/trufflehog/v3/pkg/context"
	"github.com/trufflesecurity/trufflehog/v3/pkg/pb/credentialspb"
	"github.com/trufflesecurity/trufflehog/v3/pkg/pb/source_metadatapb"
	"github.com/trufflesecurity/trufflehog/v3/pkg/pb/sourcespb"
	"github.com/trufflesecurity/trufflehog/v3/pkg/sanitizer"
	"github.com/trufflesecurity/trufflehog/v3/pkg/sources"
	"github.com/trufflesecurity/trufflehog/v3/pkg/sources/git"
)

const (
	unauthGithubOrgRateLimt = 30
	defaultPagination       = 100
	membersAppPagination    = 500
)

type Source struct {
	name              string
	githubUser        string
	githubToken       string
	sourceID          int64
	jobID             int64
	verify            bool
	repos             []string
	members           []string
	orgsCache         cache.Cache
	filteredRepoCache *filteredRepoCache
	memberCache       map[string]struct{}
	repoSizes         repoSize
	totalRepoSize     int // total size in bytes of all repos
	git               *git.Git
	scanOptions       *git.ScanOptions
	httpClient        *http.Client
	log               logr.Logger
	conn              *sourcespb.GitHub
	jobPool           *errgroup.Group
	resumeInfoMutex   sync.Mutex
	resumeInfoSlice   []string
	apiClient         *github.Client
	mu                sync.Mutex
	publicMap         map[string]source_metadatapb.Visibility
	sources.Progress
}

func (s *Source) WithScanOptions(scanOptions *git.ScanOptions) {
	s.scanOptions = scanOptions
}

// Ensure the Source satisfies the interface at compile time
var _ sources.Source = (*Source)(nil)
var endsWithGithub = regexp.MustCompile(`github\.com/?$`)

// Type returns the type of source.
// It is used for matching source types in configuration and job input.
func (s *Source) Type() sourcespb.SourceType {
	return sourcespb.SourceType_SOURCE_TYPE_GITHUB
}

func (s *Source) SourceID() int64 {
	return s.sourceID
}

func (s *Source) JobID() int64 {
	return s.jobID
}

type repoSize struct {
	mu        sync.RWMutex
	repoSizes map[string]int // size in bytes of each repo
}

func (r *repoSize) addRepo(repo string, size int) {
	r.mu.Lock()
	defer r.mu.Unlock()
	r.repoSizes[repo] = size
}

func (r *repoSize) getRepo(repo string) int {
	r.mu.RLock()
	defer r.mu.RUnlock()
	return r.repoSizes[repo]
}

func newRepoSize() repoSize {
	return repoSize{repoSizes: make(map[string]int)}
}

// filteredRepoCache is a wrapper around cache.Cache that filters out repos
// based on include and exclude globs.
type filteredRepoCache struct {
	cache.Cache
	include, exclude []glob.Glob
}

func (s *Source) newFilteredRepoCache(c cache.Cache, include, exclude []string) *filteredRepoCache {
	includeGlobs := make([]glob.Glob, 0, len(include))
	excludeGlobs := make([]glob.Glob, 0, len(exclude))
	for _, ig := range include {
		g, err := glob.Compile(ig)
		if err != nil {
			s.log.V(1).Info("invalid include glob", "glob", g, "err", err)
		}
		includeGlobs = append(includeGlobs, g)
	}
	for _, eg := range exclude {
		g, err := glob.Compile(eg)
		if err != nil {
			s.log.V(1).Info("invalid exclude glob", "glob", g, "err", err)
		}
		excludeGlobs = append(excludeGlobs, g)
	}
	return &filteredRepoCache{Cache: c, include: includeGlobs, exclude: excludeGlobs}
}

// Set overrides the cache.Cache Set method to filter out repos based on
// include and exclude globs.
func (c *filteredRepoCache) Set(key, val string) {
	if c.ignoreRepo(key) {
		return
	}
	if !c.includeRepo(key) {
		return
	}
	c.Cache.Set(key, val)
}

func (c *filteredRepoCache) ignoreRepo(s string) bool {
	for _, g := range c.exclude {
		if g.Match(s) {
			return true
		}
	}
	return false
}

func (c *filteredRepoCache) includeRepo(s string) bool {
	if len(c.include) == 0 {
		return true
	}

	for _, g := range c.include {
		if g.Match(s) {
			return true
		}
	}
	return false
}

// Init returns an initialized GitHub source.
func (s *Source) Init(aCtx context.Context, name string, jobID, sourceID int64, verify bool, connection *anypb.Any, concurrency int) error {
	s.log = aCtx.Logger()

	s.name = name
	s.sourceID = sourceID
	s.jobID = jobID
	s.verify = verify
	s.jobPool = &errgroup.Group{}
	s.jobPool.SetLimit(concurrency)

	s.httpClient = common.RetryableHttpClientTimeout(60)
	s.apiClient = github.NewClient(s.httpClient)

	var conn sourcespb.GitHub
	err := anypb.UnmarshalTo(connection, &conn, proto.UnmarshalOptions{})
	if err != nil {
		return errors.WrapPrefix(err, "error unmarshalling connection", 0)
	}
	s.conn = &conn

	s.filteredRepoCache = s.newFilteredRepoCache(memory.New(), s.conn.IncludeRepos, s.conn.IgnoreRepos)
	s.memberCache = make(map[string]struct{})

	s.repoSizes = newRepoSize()
	s.repos = s.conn.Repositories
	for _, repo := range s.repos {
		r, err := s.normalizeRepo(repo)
		if err != nil {
			aCtx.Logger().Error(err, "invalid repository", "repo", repo)
			continue
		}
		s.filteredRepoCache.Set(r, r)
	}

	s.orgsCache = memory.New()
	for _, org := range s.conn.Organizations {
		s.orgsCache.Set(org, org)
	}

	// Head or base should only be used with incoming webhooks
	if (len(s.conn.Head) > 0 || len(s.conn.Base) > 0) && len(s.repos) != 1 {
		return fmt.Errorf("cannot specify head or base with multiple repositories")
	}

	s.publicMap = map[string]source_metadatapb.Visibility{}

	s.git = git.NewGit(s.Type(), s.JobID(), s.SourceID(), s.name, s.verify, runtime.NumCPU(),
		func(file, email, commit, timestamp, repository string, line int64) *source_metadatapb.MetaData {
			return &source_metadatapb.MetaData{
				Data: &source_metadatapb.MetaData_Github{
					Github: &source_metadatapb.Github{
						Commit:     sanitizer.UTF8(commit),
						File:       sanitizer.UTF8(file),
						Email:      sanitizer.UTF8(email),
						Repository: sanitizer.UTF8(repository),
						Link:       git.GenerateLink(repository, commit, file),
						Timestamp:  sanitizer.UTF8(timestamp),
						Line:       line,
						Visibility: s.visibilityOf(repository),
					},
				},
			}
		})

	return nil
}

func (s *Source) visibilityOf(repoURL string) (visibility source_metadatapb.Visibility) {
	s.mu.Lock()
	visibility, ok := s.publicMap[repoURL]
	s.mu.Unlock()
	if ok {
		return visibility
	}

	visibility = source_metadatapb.Visibility_public
	defer func() {
		s.mu.Lock()
		s.publicMap[repoURL] = visibility
		s.mu.Unlock()
	}()
	logger := s.log.WithValues("repo", repoURL)
	logger.V(2).Info("Checking public status")
	u, err := url.Parse(repoURL)
	if err != nil {
		logger.Error(err, "Could not parse repository URL.")
		return
	}

	var resp *github.Response
	urlPathParts := strings.Split(u.Path, "/")
	switch len(urlPathParts) {
	case 2:
		// Check if repoURL is a gist.
		var gist *github.Gist
		repoName := urlPathParts[1]
		repoName = strings.TrimSuffix(repoName, ".git")
		for {
			gist, resp, err = s.apiClient.Gists.Get(context.TODO(), repoName)
			if !s.handleRateLimit(err, resp) {
				break
			}
		}
		if err != nil || gist == nil {
			if _, unauthenticated := s.conn.GetCredential().(*sourcespb.GitHub_Unauthenticated); unauthenticated {
				logger.Info("Unauthenticated scans cannot determine if a repository is private.")
				visibility = source_metadatapb.Visibility_private
			}
			logger.Error(err, "Could not get Github repository")
			return
		}
		if !(*gist.Public) {
			visibility = source_metadatapb.Visibility_private
		}
	case 3:
		var repo *github.Repository
		owner := urlPathParts[1]
		repoName := urlPathParts[2]
		repoName = strings.TrimSuffix(repoName, ".git")
		for {
			repo, resp, err = s.apiClient.Repositories.Get(context.TODO(), owner, repoName)
			if !s.handleRateLimit(err, resp) {
				break
			}
		}
		if err != nil || repo == nil {
			logger.Error(err, "Could not get Github repository")
			if _, unauthenticated := s.conn.GetCredential().(*sourcespb.GitHub_Unauthenticated); unauthenticated {
				logger.Info("Unauthenticated scans cannot determine if a repository is private.")
				visibility = source_metadatapb.Visibility_private
			}
			return
		}
		if *repo.Private {
			visibility = source_metadatapb.Visibility_private
		}
	default:
		logger.Error(fmt.Errorf("unexpected number of parts"), "RepoURL should split into 2 or 3 parts",
			"got", len(urlPathParts),
		)
	}
	return
}

// Chunks emits chunks of bytes over a channel.
func (s *Source) Chunks(ctx context.Context, chunksChan chan *sources.Chunk) error {
	apiEndpoint := s.conn.Endpoint
	if len(apiEndpoint) == 0 || endsWithGithub.MatchString(apiEndpoint) {
		apiEndpoint = "https://api.github.com"
	}

	installationClient, err := s.enumerate(ctx, apiEndpoint)
	if err != nil {
		return err
	}

	return s.scan(ctx, installationClient, chunksChan)
}

func (s *Source) enumerate(ctx context.Context, apiEndpoint string) (*github.Client, error) {
	var (
		installationClient *github.Client
		err                error
	)

	switch cred := s.conn.GetCredential().(type) {
	case *sourcespb.GitHub_Unauthenticated:
		s.enumerateUnauthenticated(ctx)
	case *sourcespb.GitHub_Token:
		if err = s.enumerateWithToken(ctx, apiEndpoint, cred.Token); err != nil {
			return nil, err
		}
	case *sourcespb.GitHub_GithubApp:
		if installationClient, err = s.enumerateWithApp(ctx, apiEndpoint, cred.GithubApp); err != nil {
			return nil, err
		}
	default:
		// TODO: move this error to Init
		return nil, errors.Errorf("Invalid configuration given for source. Name: %s, Type: %s", s.name, s.Type())
	}

	s.repos = s.filteredRepoCache.Values()
	s.log.Info("Completed enumeration", "num_repos", len(s.repos), "num_orgs", s.orgsCache.Count(), "num_members", len(s.memberCache))

	// We must sort the repos so we can resume later if necessary.
	sort.Strings(s.repos)
	return installationClient, nil
}

func (s *Source) enumerateUnauthenticated(ctx context.Context) {
	s.apiClient = github.NewClient(s.httpClient)
	if s.orgsCache.Count() > unauthGithubOrgRateLimt {
		s.log.Info("You may experience rate limiting when using the unauthenticated GitHub api. Consider using an authenticated scan instead.")
	}

	for _, org := range s.orgsCache.Keys() {
		if err := s.getReposByOrg(ctx, org); err != nil {
			s.log.Error(err, "error fetching repos for org or user")
		}

		// We probably don't need to do this, since getting repos by org makes more sense?
		if err := s.getReposByUser(ctx, org); err != nil {
			s.log.Error(err, "error fetching repos for org or user")
		}

		if s.conn.ScanUsers {
			s.log.Info("Enumerating unauthenticated does not support scanning organization members")
		}
	}
}

func (s *Source) enumerateWithToken(ctx context.Context, apiEndpoint, token string) error {
	// Needed for clones.
	s.githubToken = token

	// Needed to list repos.
	ts := oauth2.StaticTokenSource(
		&oauth2.Token{AccessToken: token},
	)
	s.httpClient.Transport = &oauth2.Transport{
		Base:   s.httpClient.Transport,
		Source: oauth2.ReuseTokenSource(nil, ts),
	}

	var err error
	// If we're using public Github, make a regular client.
	// Otherwise, make an enterprise client.
	var isGHE bool
	if apiEndpoint == "https://api.github.com" {
		s.apiClient = github.NewClient(s.httpClient)
	} else {
		isGHE = true
		s.apiClient, err = github.NewEnterpriseClient(apiEndpoint, apiEndpoint, s.httpClient)
		if err != nil {
			return errors.New(err)
		}
	}

	// TODO: this should support scanning users too

	specificScope := false

	if len(s.repos) > 0 {
		specificScope = true
	}

	var (
		ghUser *github.User
		resp   *github.Response
	)

	ctx.Logger().V(1).Info("Enumerating with token", "endpoint", apiEndpoint)
	for {
		ghUser, resp, err = s.apiClient.Users.Get(context.TODO(), "")
		if handled := s.handleRateLimit(err, resp); handled {
			continue
		}
		if err != nil {
			return errors.New(err)
		}
		break
	}

	if s.orgsCache.Count() > 0 {
		specificScope = true
		for _, org := range s.orgsCache.Keys() {
			logger := s.log.WithValues("org", org)
			if err := s.getReposByOrg(ctx, org); err != nil {
				logger.Error(err, "error fetching repos for org")
			}

			if s.conn.ScanUsers {
				err := s.addMembersByOrg(ctx, org)
				if err != nil {
					logger.Error(err, "Unable to add members by org")
					continue
				}
			}
		}
	}

	// If no scope was provided, enumerate them.
	if !specificScope {
		if err := s.getReposByUser(ctx, ghUser.GetLogin()); err != nil {
			s.log.Error(err, "error fetching repos by user")
		}

		if isGHE {
			s.addAllVisibleOrgs(ctx)
		} else {
			// Scan for orgs is default with a token. GitHub App enumerates the repositories
			// that were assigned to it in GitHub App settings.
			s.addOrgsByUser(ctx, ghUser.GetLogin())
		}

		for _, org := range s.orgsCache.Keys() {
			logger := s.log.WithValues("org", org)
			if err := s.getReposByOrg(ctx, org); err != nil {
				logger.Error(err, "error fetching repos by org")
			}

			if err := s.getReposByUser(ctx, ghUser.GetLogin()); err != nil {
				logger.Error(err, "error fetching repos by user")
			}

			if s.conn.ScanUsers {
				err := s.addMembersByOrg(ctx, org)
				if err != nil {
					logger.Error(err, "Unable to add members by org for org")
				}
			}
		}

		// If we enabled ScanUsers above, we've already added the gists for the current user and users from the orgs.
		// So if we don't have ScanUsers enabled, add the user gists as normal.
		if err := s.addUserGistsToCache(ctx, ghUser.GetLogin()); err != nil {
			s.log.Error(err, "error fetching gists", "user", ghUser.GetLogin())
		}

<<<<<<< HEAD
		s.log.Info("Completed enumeration", "num_repos", len(s.repos), "num_orgs", len(s.orgs), "num_members", len(s.members), "total_repos_size_bytes", s.totalRepoSize)
=======
>>>>>>> 584db860
		return nil
	}

	if s.conn.ScanUsers {
		s.log.Info("Adding repos", "members", len(s.members), "orgs", s.orgsCache.Count())
		s.addReposForMembers(ctx)
		return nil
	}

	return nil
}

func (s *Source) enumerateWithApp(ctx context.Context, apiEndpoint string, app *credentialspb.GitHubApp) (installationClient *github.Client, err error) {
	installationID, err := strconv.ParseInt(app.InstallationId, 10, 64)
	if err != nil {
		return nil, errors.New(err)
	}

	appID, err := strconv.ParseInt(app.AppId, 10, 64)
	if err != nil {
		return nil, errors.New(err)
	}

	// This client is used for most APIs.
	itr, err := ghinstallation.New(
		s.httpClient.Transport,
		appID,
		installationID,
		[]byte(app.PrivateKey))
	if err != nil {
		return nil, errors.New(err)
	}
	itr.BaseURL = apiEndpoint
	s.apiClient, err = github.NewEnterpriseClient(apiEndpoint, apiEndpoint, &http.Client{Transport: itr})
	if err != nil {
		return nil, errors.New(err)
	}

	// This client is required to create installation tokens for cloning.
	// Otherwise, the required JWT is not in the request for the token :/
	appItr, err := ghinstallation.NewAppsTransport(
		s.httpClient.Transport,
		appID,
		[]byte(app.PrivateKey))
	if err != nil {
		return nil, errors.New(err)
	}
	appItr.BaseURL = apiEndpoint
	installationClient, err = github.NewEnterpriseClient(apiEndpoint, apiEndpoint, &http.Client{Transport: appItr})
	if err != nil {
		return nil, errors.New(err)
	}

	// If no repos were provided, enumerate them.
	if len(s.repos) == 0 {
		if err = s.addReposByApp(ctx); err != nil {
			return nil, err
		}

		// Check if we need to find user repos.
		if s.conn.ScanUsers {
			err := s.addMembersByApp(ctx, installationClient)
			if err != nil {
				return nil, err
			}
			s.log.Info("Scanning repos", "org_members", len(s.members))
			for _, member := range s.members {
				logger := s.log.WithValues("member", member)
				if err := s.getReposByUser(ctx, member); err != nil {
					logger.Error(err, "error fetching gists by user")
				}
				if err := s.getReposByUser(ctx, member); err != nil {
					logger.Error(err, "error fetching repos by user")
				}
			}
		}
	}

	return installationClient, nil
}

func (s *Source) scan(ctx context.Context, installationClient *github.Client, chunksChan chan *sources.Chunk) error {
	var scanned uint64

	s.log.V(2).Info("Found repos to scan", "count", len(s.repos))

	// If there is resume information available, limit this scan to only the repos that still need scanning.
	reposToScan, progressIndexOffset := sources.FilterReposToResume(s.repos, s.GetProgress().EncodedResumeInfo)
	s.repos = reposToScan

	scanErrs := sources.NewScanErrors()
	// Setup scan options if it wasn't provided.
	if s.scanOptions == nil {
		s.scanOptions = &git.ScanOptions{}
	}

	for i, repoURL := range s.repos {
		i, repoURL := i, repoURL
		s.jobPool.Go(func() error {
			if common.IsDone(ctx) {
				return nil
			}

			// TODO: set progress complete is being called concurrently with i
			s.setProgressCompleteWithRepo(i, progressIndexOffset, repoURL)
			// Ensure the repo is removed from the resume info after being scanned.
			defer func(s *Source, repoURL string) {
				s.resumeInfoMutex.Lock()
				defer s.resumeInfoMutex.Unlock()
				s.resumeInfoSlice = sources.RemoveRepoFromResumeInfo(s.resumeInfoSlice, repoURL)
			}(s, repoURL)

			if !strings.HasSuffix(repoURL, ".git") {
				scanErrs.Add(fmt.Errorf("repo %s does not end in .git", repoURL))
				return nil
			}

			logger := s.log.WithValues("repo", repoURL)
			logger.V(2).Info(fmt.Sprintf("attempting to clone repo %d/%d", i+1, len(s.repos)))
			var path string
			var repo *gogit.Repository
			var err error

			path, repo, err = s.cloneRepo(ctx, repoURL, installationClient)
			if err != nil {
				scanErrs.Add(err)
			}

			defer os.RemoveAll(path)
			if err != nil {
				scanErrs.Add(fmt.Errorf("error cloning repo %s: %w", repoURL, err))
				return nil
			}

			s.scanOptions.BaseHash = s.conn.Base
			s.scanOptions.HeadHash = s.conn.Head

			repoSize := s.repoSizes.getRepo(repoURL)
			logger.V(2).Info(fmt.Sprintf("scanning repo %d/%d", i, len(s.repos)), "repo_size", repoSize)

			now := time.Now()
			defer func(start time.Time) {
				logger.V(2).Info(fmt.Sprintf("scanned %d/%d repos", scanned, len(s.repos)), "repo_size", repoSize, "duration_seconds", time.Since(start).Seconds())
			}(now)
			if err = s.git.ScanRepo(ctx, repo, path, s.scanOptions, chunksChan); err != nil {
				scanErrs.Add(fmt.Errorf("error scanning repo %s: %w", repoURL, err))
				return nil
			}
			atomic.AddUint64(&scanned, 1)

			return nil
		})
	}

	_ = s.jobPool.Wait()
	if scanErrs.Count() > 0 {
		s.log.V(2).Info("Errors encountered while scanning", "error-count", scanErrs.Count(), "errors", scanErrs)
	}
	s.SetProgressComplete(len(s.repos), len(s.repos), "Completed Github scan", "")

	return nil
}

// handleRateLimit returns true if a rate limit was handled
// Unauthenticated access to most github endpoints has a rate limit of 60 requests per hour.
// This will likely only be exhausted if many users/orgs are scanned without auth
func (s *Source) handleRateLimit(errIn error, res *github.Response) bool {
	limit, ok := errIn.(*github.RateLimitError)
	if !ok {
		return false
	}

	if res != nil {
		knownWait := true
		remaining, err := strconv.Atoi(res.Header.Get("x-ratelimit-remaining"))
		if err != nil {
			knownWait = false
		}
		resetTime, err := strconv.Atoi(res.Header.Get("x-ratelimit-reset"))
		if err != nil || resetTime == 0 {
			knownWait = false
		}

		if knownWait && remaining == 0 {
			waitTime := int64(resetTime) - time.Now().Unix()
			if waitTime > 0 {
				duration := time.Duration(waitTime+1) * time.Second
				s.log.V(2).Info("rate limited", "resumeTime", time.Now().Add(duration).String())
				time.Sleep(duration)
				return true
			}
		}
	}

	s.log.V(2).Info("handling rate limit (5 minutes retry)", "retry-after", limit.Message)
	time.Sleep(time.Minute * 5)
	return true
}

func (s *Source) addReposForMembers(ctx context.Context) {
	s.log.Info("Fetching repos from members", "members", len(s.members))
	for member := range s.memberCache {
		if err := s.addUserGistsToCache(ctx, member); err != nil {
			s.log.Info("Unable to fetch gists by user", "user", member, "error", err)
		}
		if err := s.getReposByUser(ctx, member); err != nil {
			s.log.Info("Unable to fetch repos by user", "user", member, "error", err)
		}
	}
}

// addUserGistsToCache collects all the gist urls for a given user,
// and adds them to the filteredRepoCache.
func (s *Source) addUserGistsToCache(ctx context.Context, user string) error {
	gistOpts := &github.GistListOptions{}
	logger := s.log.WithValues("user", user)
	for {
		gists, res, err := s.apiClient.Gists.List(ctx, user, gistOpts)
		if err == nil {
			res.Body.Close()
		}
		if handled := s.handleRateLimit(err, res); handled {
			continue
		}
		if err != nil {
			return fmt.Errorf("could not list gists for user %s: %w", user, err)
		}
		for _, gist := range gists {
			s.filteredRepoCache.Set(gist.GetID(), gist.GetGitPullURL())
		}
		if res == nil || res.NextPage == 0 {
			break
		}
		logger.V(2).Info("Listed gists", "page", gistOpts.Page, "last_page", res.LastPage)
		gistOpts.Page = res.NextPage
	}
	return nil
}

func (s *Source) addMembersByApp(ctx context.Context, installationClient *github.Client) error {
	opts := &github.ListOptions{
		PerPage: membersAppPagination,
	}

	// TODO: Check rate limit for this call.
	installs, _, err := installationClient.Apps.ListInstallations(ctx, opts)
	if err != nil {
		return fmt.Errorf("could not enumerate installed orgs: %w", err)
	}

	for _, org := range installs {
		if org.Account.GetType() != "Organization" {
			continue
		}
		if err := s.addMembersByOrg(ctx, *org.Account.Login); err != nil {
			return err
		}
	}

	return nil
}

func (s *Source) addAllVisibleOrgs(ctx context.Context) {
	s.log.V(2).Info("enumerating all visible organizations on GHE")
	// Enumeration on this endpoint does not use pages it uses a since ID.
	// The endpoint will return organizations with an ID greater than the given since ID.
	// Empty org response is our cue to break the enumeration loop.
	orgOpts := &github.OrganizationsListOptions{
		Since: 0,
		ListOptions: github.ListOptions{
			PerPage: defaultPagination,
		},
	}
	for {
		orgs, resp, err := s.apiClient.Organizations.ListAll(ctx, orgOpts)
		if err == nil {
			resp.Body.Close()
		}
		if handled := s.handleRateLimit(err, resp); handled {
			continue
		}
		if err != nil {
			s.log.Error(err, "Could not list all organizations")
			return
		}
		if len(orgs) == 0 {
			break
		}
		lastOrgID := *orgs[len(orgs)-1].ID
		s.log.V(2).Info(fmt.Sprintf("listed organization IDs %d through %d", orgOpts.Since, lastOrgID))
		orgOpts.Since = lastOrgID

		for _, org := range orgs {
			var name string
			if org.Name != nil {
				name = *org.Name
			} else if org.Login != nil {
				name = *org.Login
			} else {
				continue
			}
			s.orgsCache.Set(name, name)
			s.log.V(2).Info("adding organization for repository enumeration", "id", org.ID, "name", name)
		}
	}
}

func (s *Source) addOrgsByUser(ctx context.Context, user string) {
	orgOpts := &github.ListOptions{
		PerPage: defaultPagination,
	}
	logger := s.log.WithValues("user", user)
	for {
		orgs, resp, err := s.apiClient.Organizations.List(ctx, "", orgOpts)
		if err == nil {
			resp.Body.Close()
		}
		if handled := s.handleRateLimit(err, resp); handled {
			continue
		}
		if err != nil {
			logger.Error(err, "Could not list organizations")
			return
		}
		if resp == nil {
			break
		}
		logger.V(2).Info("Listed orgs", "page", orgOpts.Page, "last_page", resp.LastPage)
		for _, org := range orgs {
			if org.Login == nil {
				continue
			}
			s.orgsCache.Set(*org.Login, *org.Login)
		}
		if resp.NextPage == 0 {
			break
		}
		orgOpts.Page = resp.NextPage
	}
}

func (s *Source) addMembersByOrg(ctx context.Context, org string) error {
	opts := &github.ListMembersOptions{
		PublicOnly: false,
		ListOptions: github.ListOptions{
			PerPage: membersAppPagination,
		},
	}

	logger := s.log.WithValues("org", org)
	for {
		members, res, err := s.apiClient.Organizations.ListMembers(ctx, org, opts)
		if err == nil {
			defer res.Body.Close()
		}
		if handled := s.handleRateLimit(err, res); handled {
			continue
		}
		if err != nil || len(members) == 0 {
			return errors.New("Could not list organization members: account may not have access to list organization members")
		}
		if res == nil {
			break
		}
		logger.V(2).Info("Listed members", "page", opts.Page, "last_page", res.LastPage)
		for _, m := range members {
			usr := m.Login
			if usr == nil || *usr == "" {
				continue
			}
			if _, ok := s.memberCache[*usr]; !ok {
				s.memberCache[*usr] = struct{}{}
			}
		}
		if res.NextPage == 0 {
			break
		}
		opts.Page = res.NextPage
	}

	return nil
}

// setProgressCompleteWithRepo calls the s.SetProgressComplete after safely setting up the encoded resume info string.
func (s *Source) setProgressCompleteWithRepo(index int, offset int, repoURL string) {
	s.resumeInfoMutex.Lock()
	defer s.resumeInfoMutex.Unlock()

	// Add the repoURL to the resume info slice.
	s.resumeInfoSlice = append(s.resumeInfoSlice, repoURL)
	sort.Strings(s.resumeInfoSlice)

	// Make the resume info string from the slice.
	encodedResumeInfo := sources.EncodeResumeInfo(s.resumeInfoSlice)

	s.SetProgressComplete(index+offset, len(s.repos)+offset, fmt.Sprintf("Repo: %s", repoURL), encodedResumeInfo)
}<|MERGE_RESOLUTION|>--- conflicted
+++ resolved
@@ -495,10 +495,6 @@
 			s.log.Error(err, "error fetching gists", "user", ghUser.GetLogin())
 		}
 
-<<<<<<< HEAD
-		s.log.Info("Completed enumeration", "num_repos", len(s.repos), "num_orgs", len(s.orgs), "num_members", len(s.members), "total_repos_size_bytes", s.totalRepoSize)
-=======
->>>>>>> 584db860
 		return nil
 	}
 
