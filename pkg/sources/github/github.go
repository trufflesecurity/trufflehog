--- conflicted
+++ resolved
@@ -94,11 +94,7 @@
 }
 
 // Init returns an initialized GitHub source.
-<<<<<<< HEAD
 func (s *Source) Init(aCtx context.Context, name string, jobId, sourceId int64, verify bool, connection *anypb.Any, concurrency int, _ *sourcespb.TokenServiceClient) error {
-=======
-func (s *Source) Init(aCtx context.Context, name string, jobID, sourceID int64, verify bool, connection *anypb.Any, concurrency int) error {
->>>>>>> e12432ce
 	s.log = log.WithField("source", s.Type()).WithField("name", name)
 
 	s.aCtx = aCtx
