--- conflicted
+++ resolved
@@ -13,22 +13,15 @@
 )
 
 type unauthenticatedConnector struct {
-<<<<<<< HEAD
 	apiClient     *github.Client
 	graphqlClient *githubv4.Client
-=======
-	apiClient *github.Client
+
 	clonePath string
->>>>>>> a137f1ef
 }
 
 var _ Connector = (*unauthenticatedConnector)(nil)
 
-<<<<<<< HEAD
-func NewUnauthenticatedConnector(ctx context.Context, apiEndpoint string) (Connector, error) {
-=======
-func NewUnauthenticatedConnector(apiEndpoint, clonePath string) (Connector, error) {
->>>>>>> a137f1ef
+func NewUnauthenticatedConnector(ctx context.Context, apiEndpoint, clonePath string) (Connector, error) {
 	const httpTimeoutSeconds = 60
 	httpClient := common.RetryableHTTPClientTimeout(int64(httpTimeoutSeconds))
 	apiClient, err := createAPIClient(ctx, httpClient, apiEndpoint)
@@ -42,13 +35,9 @@
 	}
 
 	return &unauthenticatedConnector{
-<<<<<<< HEAD
 		apiClient:     apiClient,
 		graphqlClient: graphqlClient,
-=======
-		apiClient: apiClient,
-		clonePath: clonePath,
->>>>>>> a137f1ef
+		clonePath:     clonePath,
 	}, nil
 }
 
@@ -57,13 +46,9 @@
 }
 
 func (c *unauthenticatedConnector) Clone(ctx context.Context, repoURL string, args ...string) (string, *gogit.Repository, error) {
-<<<<<<< HEAD
-	return git.CloneRepoUsingUnauthenticated(ctx, repoURL, args...)
+	return git.CloneRepoUsingUnauthenticated(ctx, repoURL, c.clonePath, args...)
 }
 
 func (c *unauthenticatedConnector) GraphQLClient() *githubv4.Client {
 	return c.graphqlClient
-=======
-	return git.CloneRepoUsingUnauthenticated(ctx, repoURL, c.clonePath, args...)
->>>>>>> a137f1ef
 }