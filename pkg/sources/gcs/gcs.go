--- conflicted
+++ resolved
@@ -4,11 +4,8 @@
 	"fmt"
 	"io"
 	"os"
-<<<<<<< HEAD
+	"strconv"
 	"strings"
-=======
-	"strconv"
->>>>>>> ac19de75
 	"sync"
 	"sync/atomic"
 
@@ -27,7 +24,6 @@
 	"github.com/trufflesecurity/trufflehog/v3/pkg/sources"
 )
 
-<<<<<<< HEAD
 const defaultCachePersistIncrememt = 2500
 
 // Ensure the Source satisfies the interface at compile time.
@@ -67,10 +63,6 @@
 
 	sources.Progress
 }
-=======
-// Ensure the Source satisfies the interface at compile time.
-var _ sources.Source = (*Source)(nil)
->>>>>>> ac19de75
 
 // persistableCache handles all cache operations with some additional bookkeeping.
 // The threshold value is the percentage of objects that must be processed
@@ -94,22 +86,6 @@
 	return true, c.Contents()
 }
 
-// Source represents a GCS source.
-type Source struct {
-	name        string
-	jobId       int64
-	sourceId    int64
-	concurrency int
-	verify      bool
-
-	gcsManager objectManager
-	stats      *attributes
-	log        logr.Logger
-	chunksCh   chan *sources.Chunk
-
-	sources.Progress
-}
-
 // Init returns an initialized GCS source.
 func (s *Source) Init(aCtx context.Context, name string, id int64, sourceID int64, verify bool, connection *anypb.Any, concurrency int) error {
 	s.log = aCtx.Logger()
@@ -137,7 +113,6 @@
 		return fmt.Errorf("error enumerating buckets and objects: %w", err)
 	}
 
-<<<<<<< HEAD
 	var c cache.Cache
 	if s.Progress.EncodedResumeInfo != "" {
 		c = memory.NewWithData(aCtx, strings.Split(s.Progress.EncodedResumeInfo, ","))
@@ -148,8 +123,6 @@
 	// TODO (ahrav): Make this configurable via conn.
 	s.cache = newPersistableCache(defaultCachePersistIncrememt, c)
 
-=======
->>>>>>> ac19de75
 	return nil
 }
 
@@ -177,15 +150,9 @@
 		gcsManagerAuthOption = withoutAuthentication()
 	default:
 		return nil, fmt.Errorf("unknown GCS authentication type: %T", conn.Credential)
-<<<<<<< HEAD
-
-	}
-
-=======
-
-	}
-
->>>>>>> ac19de75
+
+	}
+
 	gcsManagerOpts := []gcsManagerOption{
 		withConcurrency(concurrency),
 		withMaxObjectSize(conn.MaxObjectSize),
@@ -227,13 +194,7 @@
 	return nil
 }
 
-<<<<<<< HEAD
-// enumerate all the objects and buckets in the source and use the results to
-// set the progress information. This will be used track progression of the scan,
-// and to resume the scan if it is interrupted.
-=======
 // enumerate all the objects and buckets in the source.
->>>>>>> ac19de75
 func (s *Source) enumerate(ctx context.Context) error {
 	stats, err := s.gcsManager.attributes(ctx)
 	if err != nil {
@@ -251,10 +212,7 @@
 		return fmt.Errorf("error listing objects: %w", err)
 	}
 	s.chunksCh = chunksChan
-<<<<<<< HEAD
 	s.Progress.Message = "starting to process objects..."
-=======
->>>>>>> ac19de75
 
 	var wg sync.WaitGroup
 	for obj := range objectCh {
@@ -265,14 +223,11 @@
 			continue
 		}
 
-<<<<<<< HEAD
 		if s.cache.Exists(o.name) {
 			ctx.Logger().V(5).Info("skipping object, object already processed", "name", o.name)
 			continue
 		}
 
-=======
->>>>>>> ac19de75
 		wg.Add(1)
 		go func(obj object) {
 			defer wg.Done()
@@ -281,15 +236,11 @@
 				ctx.Logger().V(1).Info("error setting start progress progress", "name", o.name, "error", err)
 				return
 			}
-<<<<<<< HEAD
 			s.setProgress(ctx, o.name)
-=======
->>>>>>> ac19de75
 		}(o)
 	}
 	wg.Wait()
 
-<<<<<<< HEAD
 	s.completeProgress(ctx)
 	return nil
 }
@@ -314,9 +265,6 @@
 	ctx.Logger().Info(msg)
 	s.Progress.Message = msg
 	s.cache.Clear()
-=======
-	return nil
->>>>>>> ac19de75
 }
 
 func (s *Source) processObject(ctx context.Context, o object) error {
