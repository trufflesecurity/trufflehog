--- conflicted
+++ resolved
@@ -292,7 +292,6 @@
 	defer close(chunksCh)
 	err := source.Chunks(ctx, chunksCh)
 	assert.True(t, err != nil)
-<<<<<<< HEAD
 }
 
 func TestSourceChunks_ProgressSet(t *testing.T) {
@@ -347,6 +346,4 @@
 	assert.Equal(t, int64(100), source.Progress.PercentComplete)
 	assert.Equal(t, 0, source.cache.Count())
 	assert.Equal(t, fmt.Sprintf("GCS source finished processing %d objects", 5), source.Progress.Message)
-=======
->>>>>>> ac19de75
 }