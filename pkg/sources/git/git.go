--- conflicted
+++ resolved
@@ -815,18 +815,12 @@
 	}
 	reader.Stop()
 
-<<<<<<< HEAD
-=======
+	chunkData, err := io.ReadAll(reader)
+	if err != nil {
+		return err
+	}
+
 	chunk := *chunkSkel
->>>>>>> 3d5f697f
-	chunkData, err := io.ReadAll(reader)
-	if err != nil {
-		return err
-	}
-<<<<<<< HEAD
-	chunk := *chunkSkel
-=======
->>>>>>> 3d5f697f
 	chunk.Data = chunkData
 	chunksChan <- &chunk
 
