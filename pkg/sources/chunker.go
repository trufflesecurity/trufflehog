package sources

import (
	"bufio"
	"bytes"
	"errors"
	"io"

	"github.com/trufflesecurity/trufflehog/v3/pkg/context"
)

const (
	// ChunkSize is the maximum size of a chunk.
	ChunkSize = 10 * 1024
	// PeekSize is the size of the peek into the previous chunk.
	PeekSize = 3 * 1024
	// TotalChunkSize is the total size of a chunk with peek data.
	TotalChunkSize = ChunkSize + PeekSize
)

// Chunker takes a chunk and splits it into chunks of ChunkSize.
func Chunker(originalChunk *Chunk) chan *Chunk {
	chunkChan := make(chan *Chunk)
	go func() {
		defer close(chunkChan)
		if len(originalChunk.Data) <= TotalChunkSize {
			chunkChan <- originalChunk
			return
		}

		r := bytes.NewReader(originalChunk.Data)
		reader := bufio.NewReaderSize(bufio.NewReader(r), ChunkSize)
		for {
			chunkBytes := make([]byte, TotalChunkSize)
			chunk := *originalChunk
			chunkBytes = chunkBytes[:ChunkSize]
			n, err := reader.Read(chunkBytes)
			if n > 0 {
				peekData, _ := reader.Peek(TotalChunkSize - n)
				chunkBytes = append(chunkBytes[:n], peekData...)
				chunk.Data = chunkBytes
				chunkChan <- &chunk
			}
			if err != nil {
				break
			}
		}
	}()
	return chunkChan
}

type chunkReaderConfig struct {
	chunkSize int
	totalSize int
	peekSize  int
}

// ConfigOption is a function that configures a chunker.
type ConfigOption func(*chunkReaderConfig)

// WithChunkSize sets the chunk size.
func WithChunkSize(size int) ConfigOption {
	return func(c *chunkReaderConfig) {
		c.chunkSize = size
	}
}

// WithPeekSize sets the peek size.
func WithPeekSize(size int) ConfigOption {
	return func(c *chunkReaderConfig) {
		c.peekSize = size
	}
}

// ChunkReader reads chunks from a reader and returns a channel of chunks and a channel of errors.
// The channel of chunks is closed when the reader is closed.
// This should be used whenever a large amount of data is read from a reader.
// Ex: reading attachments, archives, etc.
type ChunkReader func(ctx context.Context, reader io.Reader) (<-chan []byte, <-chan error)

// NewChunkReader returns a ChunkReader with the given options.
func NewChunkReader(opts ...ConfigOption) ChunkReader {
	config := applyOptions(opts)
	return createReaderFn(config)
}

func applyOptions(opts []ConfigOption) *chunkReaderConfig {
	// Set defaults.
	config := &chunkReaderConfig{
<<<<<<< HEAD
		chunkSize: ChunkSize,      // default
		totalSize: TotalChunkSize, // default
=======
		chunkSize: ChunkSize, // default
		peekSize:  PeekSize,  // default
>>>>>>> 5a5e8a60
	}

	for _, opt := range opts {
		opt(config)
	}

	config.totalSize = config.chunkSize + config.peekSize

	return config
}

func createReaderFn(config *chunkReaderConfig) ChunkReader {
	return func(ctx context.Context, reader io.Reader) (<-chan []byte, <-chan error) {
		return readInChunks(ctx, reader, config)
	}
}

func readInChunks(ctx context.Context, reader io.Reader, config *chunkReaderConfig) (<-chan []byte, <-chan error) {
	const channelSize = 1
	chunkReader := bufio.NewReaderSize(reader, config.chunkSize)
	dataChan := make(chan []byte, channelSize)
	errChan := make(chan error, channelSize)

	go func() {
		defer close(dataChan)
		defer close(errChan)

		for {
			chunkBytes := make([]byte, config.totalSize)
			chunkBytes = chunkBytes[:config.chunkSize]
			n, err := chunkReader.Read(chunkBytes)
			if n > 0 {
				peekData, _ := chunkReader.Peek(config.totalSize - n)
				chunkBytes = append(chunkBytes[:n], peekData...)
				dataChan <- chunkBytes
			}

			if err != nil {
				if !errors.Is(err, io.EOF) {
					ctx.Logger().Error(err, "error reading chunk")
					errChan <- err
				}
				return
			}
		}
	}()
	return dataChan, errChan
}<|MERGE_RESOLUTION|>--- conflicted
+++ resolved
@@ -87,13 +87,8 @@
 func applyOptions(opts []ConfigOption) *chunkReaderConfig {
 	// Set defaults.
 	config := &chunkReaderConfig{
-<<<<<<< HEAD
-		chunkSize: ChunkSize,      // default
-		totalSize: TotalChunkSize, // default
-=======
 		chunkSize: ChunkSize, // default
 		peekSize:  PeekSize,  // default
->>>>>>> 5a5e8a60
 	}
 
 	for _, opt := range opts {
