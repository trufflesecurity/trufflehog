package circleci

import (
	"bytes"
	"encoding/json"
	"fmt"
	"io"
	"net/http"
	"sync/atomic"

	"github.com/go-errors/errors"
	log "github.com/sirupsen/logrus"
	"golang.org/x/sync/errgroup"
	"google.golang.org/protobuf/proto"
	"google.golang.org/protobuf/types/known/anypb"

	"github.com/trufflesecurity/trufflehog/v3/pkg/common"
	"github.com/trufflesecurity/trufflehog/v3/pkg/context"
	"github.com/trufflesecurity/trufflehog/v3/pkg/pb/source_metadatapb"
	"github.com/trufflesecurity/trufflehog/v3/pkg/pb/sourcespb"
	"github.com/trufflesecurity/trufflehog/v3/pkg/sources"
)

const baseURL = "https://circleci.com/api/v1.1/"

type Source struct {
<<<<<<< HEAD
	name,
	token string
=======
	name     string
	token    string
>>>>>>> 319ae64a
	sourceId int64
	jobId    int64
	verify   bool
	jobPool  *errgroup.Group
	sources.Progress
	client *http.Client
}

// Ensure the Source satisfies the interface at compile time.
var _ sources.Source = (*Source)(nil)

// Type returns the type of source.
// It is used for matching source types in configuration and job input.
func (s *Source) Type() sourcespb.SourceType {
	return sourcespb.SourceType_SOURCE_TYPE_CIRCLECI
}

func (s *Source) SourceID() int64 {
	return s.sourceId
}

func (s *Source) JobID() int64 {
	return s.jobId
}

// Init returns an initialized CircleCI source.
<<<<<<< HEAD
func (s *Source) Init(_ context.Context, name string, jobId, sourceId int64, verify bool, connection *anypb.Any, concurrency int) error {
=======
func (s *Source) Init(_ context.Context, name string, jobId, sourceId int64, verify bool, connection *anypb.Any, _ int) error {
>>>>>>> 319ae64a
	s.name = name
	s.sourceId = sourceId
	s.jobId = jobId
	s.verify = verify
	s.jobPool = &errgroup.Group{}
	s.jobPool.SetLimit(concurrency)
	s.client = common.RetryableHttpClientTimeout(3)

	var conn sourcespb.CircleCI
	if err := anypb.UnmarshalTo(connection, &conn, proto.UnmarshalOptions{}); err != nil {
		return errors.WrapPrefix(err, "error unmarshalling connection", 0)
	}

	switch conn.Credential.(type) {
	case *sourcespb.CircleCI_Token:
		s.token = conn.GetToken()
	}

	return nil
}

// Chunks emits chunks of bytes over a channel.
func (s *Source) Chunks(_ context.Context, chunksChan chan *sources.Chunk) error {
	projects, err := s.projects()
	if err != nil {
		return fmt.Errorf("error getting projects: %w", err)
	}

	var scanned uint64
	var scanErrs []error
	for _, proj := range projects {
		proj := proj
		s.jobPool.Go(func() error {
			builds, err := s.buildsForProject(proj)
			if err != nil {
				scanErrs = append(scanErrs, fmt.Errorf("error getting builds for project %s: %w", proj.RepoName, err))
				return nil
			}

			for _, bld := range builds {
				buildSteps, err := s.stepsForBuild(proj, bld)
				if err != nil {
					scanErrs = append(scanErrs, fmt.Errorf("error getting steps for build %d: %w", bld.BuildNum, err))
					return nil
				}

				for _, step := range buildSteps {
					for _, action := range step.Actions {
						if err = s.chunkAction(proj, bld, action, step.Name, chunksChan); err != nil {
							scanErrs = append(scanErrs, fmt.Errorf("error chunking action %v: %w", action, err))
							return nil
						}
					}
				}
			}

			atomic.AddUint64(&scanned, 1)
			log.Debugf("scanned %d/%d projects", scanned, len(projects))
			return nil
		})
	}

	_ = s.jobPool.Wait()

	return nil
}

type project struct {
	VCS      string `json:"vcs_type"`
	Username string `json:"username"`
	RepoName string `json:"reponame"`
}

<<<<<<< HEAD
func (s *Source) projects() ([]project, error) {
=======
func (s *Source) projects(_ context.Context) ([]project, error) {
>>>>>>> 319ae64a
	reqURL := fmt.Sprintf("%sprojects", baseURL)
	req, err := http.NewRequest("GET", reqURL, nil)
	if err != nil {
		return nil, err
	}
	req.Header.Set("Circle-Token", s.token)
	req.Header.Set("Accept", "application/json")
	res, err := s.client.Do(req)
	if err != nil {
		return nil, err
	}
	defer res.Body.Close()

	if res.StatusCode > 399 && res.StatusCode < 500 {
		return nil, fmt.Errorf("invalid credentials, status %d", res.StatusCode)
	}

	var projects []project
	if err := json.NewDecoder(res.Body).Decode(&projects); err != nil {
		return nil, err
	}

	return projects, nil
}

type build struct {
	BuildNum int `json:"build_num"`
}

<<<<<<< HEAD
func (s *Source) buildsForProject(proj project) ([]build, error) {
=======
func (s *Source) buildsForProject(_ context.Context, proj project) ([]build, error) {
>>>>>>> 319ae64a
	reqURL := fmt.Sprintf("%sproject/%s/%s/%s", baseURL, proj.VCS, proj.Username, proj.RepoName)
	req, err := http.NewRequest("GET", reqURL, nil)
	if err != nil {
		return nil, err
	}
	req.Header.Set("Circle-Token", s.token)
	req.Header.Set("Accept", "application/json")
	res, err := s.client.Do(req)
	if err != nil {
		return nil, err
	}
	defer res.Body.Close()

	var builds []build
	if err := json.NewDecoder(res.Body).Decode(&builds); err != nil {
		return nil, err
	}

	return builds, nil
}

type action struct {
	Index     int    `json:"index"`
	OutputURL string `json:"output_url"`
}

type buildStep struct {
	Name    string   `json:"name"`
	Actions []action `json:"actions"`
}

<<<<<<< HEAD
func (s *Source) stepsForBuild(proj project, bld build) ([]buildStep, error) {
=======
func (s *Source) stepsForBuild(_ context.Context, proj project, bld build) ([]buildStep, error) {
>>>>>>> 319ae64a
	reqURL := fmt.Sprintf("%sproject/%s/%s/%s/%d", baseURL, proj.VCS, proj.Username, proj.RepoName, bld.BuildNum)
	req, err := http.NewRequest("GET", reqURL, nil)
	if err != nil {
		return nil, err
	}
	req.Header.Set("Circle-Token", s.token)
	req.Header.Set("Accept", "application/json")
	res, err := s.client.Do(req)
	if err != nil {
		return nil, err
	}
	defer res.Body.Close()

	type buildRes struct {
		Steps []buildStep `json:"steps"`
	}

	var bldRes buildRes
	if err := json.NewDecoder(res.Body).Decode(&bldRes); err != nil {
		return nil, err
	}

	return bldRes.Steps, nil
}

<<<<<<< HEAD
func (s *Source) chunkAction(proj project, bld build, act action, stepName string, chunksChan chan *sources.Chunk) error {
=======
func (s *Source) chunkAction(_ context.Context, proj project, bld build, act action, stepName string, chunksChan chan *sources.Chunk) error {
>>>>>>> 319ae64a
	req, err := http.NewRequest("GET", act.OutputURL, nil)
	if err != nil {
		return err
	}
	res, err := s.client.Do(req)
	if err != nil {
		return err
	}
	defer res.Body.Close()
	logOutput, err := io.ReadAll(res.Body)
	if err != nil {
		return err
	}

	linkURL := fmt.Sprintf("https://app.circleci.com/pipelines/%s/%s/%s/%d", proj.VCS, proj.Username, proj.RepoName, bld.BuildNum)

	chunk := &sources.Chunk{
		SourceType: s.Type(),
		SourceName: s.name,
		SourceID:   s.SourceID(),
		Data:       removeCircleSha1Line(logOutput),
		SourceMetadata: &source_metadatapb.MetaData{
			Data: &source_metadatapb.MetaData_Circleci{
				Circleci: &source_metadatapb.CircleCI{
					VcsType:     proj.VCS,
					Username:    proj.Username,
					Repository:  proj.RepoName,
					BuildNumber: int64(bld.BuildNum),
					BuildStep:   stepName,
					Link:        linkURL,
				},
			},
		},
		Verify: s.verify,
	}

	chunksChan <- chunk

	return nil
}

func removeCircleSha1Line(input []byte) []byte {
	// Split the input slice into a slice of lines.
	lines := bytes.Split(input, []byte("\n"))

	// Iterate over the lines and add the ones that don't contain "CIRCLE_SHA1=" to the result slice.
	result := make([][]byte, 0, len(lines))
	for _, line := range lines {
		if !bytes.Contains(line, []byte("CIRCLE_SHA1=")) {
			result = append(result, line)
		}
	}

	// Join the lines in the result slice and return the resulting slice.
	return bytes.Join(result, []byte("\n"))
}<|MERGE_RESOLUTION|>--- conflicted
+++ resolved
@@ -24,13 +24,8 @@
 const baseURL = "https://circleci.com/api/v1.1/"
 
 type Source struct {
-<<<<<<< HEAD
-	name,
-	token string
-=======
 	name     string
 	token    string
->>>>>>> 319ae64a
 	sourceId int64
 	jobId    int64
 	verify   bool
@@ -57,11 +52,7 @@
 }
 
 // Init returns an initialized CircleCI source.
-<<<<<<< HEAD
 func (s *Source) Init(_ context.Context, name string, jobId, sourceId int64, verify bool, connection *anypb.Any, concurrency int) error {
-=======
-func (s *Source) Init(_ context.Context, name string, jobId, sourceId int64, verify bool, connection *anypb.Any, _ int) error {
->>>>>>> 319ae64a
 	s.name = name
 	s.sourceId = sourceId
 	s.jobId = jobId
@@ -84,8 +75,8 @@
 }
 
 // Chunks emits chunks of bytes over a channel.
-func (s *Source) Chunks(_ context.Context, chunksChan chan *sources.Chunk) error {
-	projects, err := s.projects()
+func (s *Source) Chunks(ctx context.Context, chunksChan chan *sources.Chunk) error {
+	projects, err := s.projects(ctx)
 	if err != nil {
 		return fmt.Errorf("error getting projects: %w", err)
 	}
@@ -95,14 +86,14 @@
 	for _, proj := range projects {
 		proj := proj
 		s.jobPool.Go(func() error {
-			builds, err := s.buildsForProject(proj)
+			builds, err := s.buildsForProject(ctx, proj)
 			if err != nil {
 				scanErrs = append(scanErrs, fmt.Errorf("error getting builds for project %s: %w", proj.RepoName, err))
 				return nil
 			}
 
 			for _, bld := range builds {
-				buildSteps, err := s.stepsForBuild(proj, bld)
+				buildSteps, err := s.stepsForBuild(ctx, proj, bld)
 				if err != nil {
 					scanErrs = append(scanErrs, fmt.Errorf("error getting steps for build %d: %w", bld.BuildNum, err))
 					return nil
@@ -110,7 +101,7 @@
 
 				for _, step := range buildSteps {
 					for _, action := range step.Actions {
-						if err = s.chunkAction(proj, bld, action, step.Name, chunksChan); err != nil {
+						if err = s.chunkAction(ctx, proj, bld, action, step.Name, chunksChan); err != nil {
 							scanErrs = append(scanErrs, fmt.Errorf("error chunking action %v: %w", action, err))
 							return nil
 						}
@@ -135,11 +126,7 @@
 	RepoName string `json:"reponame"`
 }
 
-<<<<<<< HEAD
-func (s *Source) projects() ([]project, error) {
-=======
 func (s *Source) projects(_ context.Context) ([]project, error) {
->>>>>>> 319ae64a
 	reqURL := fmt.Sprintf("%sprojects", baseURL)
 	req, err := http.NewRequest("GET", reqURL, nil)
 	if err != nil {
@@ -169,11 +156,7 @@
 	BuildNum int `json:"build_num"`
 }
 
-<<<<<<< HEAD
-func (s *Source) buildsForProject(proj project) ([]build, error) {
-=======
 func (s *Source) buildsForProject(_ context.Context, proj project) ([]build, error) {
->>>>>>> 319ae64a
 	reqURL := fmt.Sprintf("%sproject/%s/%s/%s", baseURL, proj.VCS, proj.Username, proj.RepoName)
 	req, err := http.NewRequest("GET", reqURL, nil)
 	if err != nil {
@@ -205,11 +188,7 @@
 	Actions []action `json:"actions"`
 }
 
-<<<<<<< HEAD
-func (s *Source) stepsForBuild(proj project, bld build) ([]buildStep, error) {
-=======
 func (s *Source) stepsForBuild(_ context.Context, proj project, bld build) ([]buildStep, error) {
->>>>>>> 319ae64a
 	reqURL := fmt.Sprintf("%sproject/%s/%s/%s/%d", baseURL, proj.VCS, proj.Username, proj.RepoName, bld.BuildNum)
 	req, err := http.NewRequest("GET", reqURL, nil)
 	if err != nil {
@@ -235,11 +214,7 @@
 	return bldRes.Steps, nil
 }
 
-<<<<<<< HEAD
-func (s *Source) chunkAction(proj project, bld build, act action, stepName string, chunksChan chan *sources.Chunk) error {
-=======
 func (s *Source) chunkAction(_ context.Context, proj project, bld build, act action, stepName string, chunksChan chan *sources.Chunk) error {
->>>>>>> 319ae64a
 	req, err := http.NewRequest("GET", act.OutputURL, nil)
 	if err != nil {
 		return err
