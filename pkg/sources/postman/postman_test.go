--- conflicted
+++ resolved
@@ -692,7 +692,50 @@
 	}
 }
 
-<<<<<<< HEAD
+func TestSource_ResponseID(t *testing.T) {
+	ctx := context.Background()
+
+	s := &Source{
+		DetectorKeywords: map[string]struct{}{
+			"keyword1": {},
+		},
+		keywords: map[string]struct{}{
+			"keyword1": {},
+		},
+	}
+
+	chunksChan := make(chan *sources.Chunk, 1)
+
+	response := Response{
+		Uid:  "response-1234",
+		Name: "Test Response",
+		Body: "This is a test response body containing keyword1.",
+	}
+
+	go func() {
+		s.scanHTTPResponse(ctx, chunksChan, Metadata{}, response)
+		close(chunksChan)
+	}()
+
+	var gotChunk *sources.Chunk
+	for chunk := range chunksChan {
+		gotChunk = chunk
+	}
+
+	postmanMetadata, ok := gotChunk.SourceMetadata.Data.(*source_metadatapb.MetaData_Postman)
+	if !ok {
+		t.Fatalf("expected Postman metadata, got: %T", gotChunk.SourceMetadata.Data)
+	}
+
+	if postmanMetadata.Postman.ResponseId != response.Uid {
+		t.Errorf("expected response ID: %s, got: %s", response.Uid, postmanMetadata.Postman.ResponseId)
+	}
+	if postmanMetadata.Postman.ResponseName != response.Name {
+		t.Errorf("expected response Name: %s, got: %s", response.Name, postmanMetadata.Postman.ResponseName)
+	}
+
+}
+
 func TestSource_AbortScanRateLimitCrossedThreshold(t *testing.T) {
 	defer gock.Off()
 	// Mock the API response for getting collection
@@ -755,48 +798,4 @@
 	if err != nil {
 		t.Errorf("expected no error, got: %v", err)
 	}
-=======
-func TestSource_ResponseID(t *testing.T) {
-	ctx := context.Background()
-
-	s := &Source{
-		DetectorKeywords: map[string]struct{}{
-			"keyword1": {},
-		},
-		keywords: map[string]struct{}{
-			"keyword1": {},
-		},
-	}
-
-	chunksChan := make(chan *sources.Chunk, 1)
-
-	response := Response{
-		Uid:  "response-1234",
-		Name: "Test Response",
-		Body: "This is a test response body containing keyword1.",
-	}
-
-	go func() {
-		s.scanHTTPResponse(ctx, chunksChan, Metadata{}, response)
-		close(chunksChan)
-	}()
-
-	var gotChunk *sources.Chunk
-	for chunk := range chunksChan {
-		gotChunk = chunk
-	}
-
-	postmanMetadata, ok := gotChunk.SourceMetadata.Data.(*source_metadatapb.MetaData_Postman)
-	if !ok {
-		t.Fatalf("expected Postman metadata, got: %T", gotChunk.SourceMetadata.Data)
-	}
-
-	if postmanMetadata.Postman.ResponseId != response.Uid {
-		t.Errorf("expected response ID: %s, got: %s", response.Uid, postmanMetadata.Postman.ResponseId)
-	}
-	if postmanMetadata.Postman.ResponseName != response.Name {
-		t.Errorf("expected response Name: %s, got: %s", response.Name, postmanMetadata.Postman.ResponseName)
-	}
-
->>>>>>> b6389e24
 }