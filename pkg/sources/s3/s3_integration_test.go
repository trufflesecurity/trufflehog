//go:build integration
// +build integration

package s3

import (
	"encoding/json"
	"fmt"
	"sync"
	"testing"
	"time"

	"github.com/stretchr/testify/assert"
	"github.com/stretchr/testify/require"
	"google.golang.org/protobuf/types/known/anypb"

	"github.com/trufflesecurity/trufflehog/v3/pkg/common"
	"github.com/trufflesecurity/trufflehog/v3/pkg/context"
	"github.com/trufflesecurity/trufflehog/v3/pkg/pb/credentialspb"
	"github.com/trufflesecurity/trufflehog/v3/pkg/pb/sourcespb"
	"github.com/trufflesecurity/trufflehog/v3/pkg/sources"
)

func TestSource_ChunksCount(t *testing.T) {
	ctx, cancel := context.WithTimeout(context.Background(), time.Second*30)
	defer cancel()

	s := Source{}
	connection := &sourcespb.S3{
		Credential: &sourcespb.S3_Unauthenticated{},
		Buckets:    []string{"truffletestbucket"},
	}
	conn, err := anypb.New(connection)
	if err != nil {
		t.Fatal(err)
	}

	err = s.Init(ctx, "test name", 0, 0, false, conn, 1)
	chunksCh := make(chan *sources.Chunk)
	go func() {
		defer close(chunksCh)
		err = s.Chunks(ctx, chunksCh)
		assert.Nil(t, err)
	}()

	wantChunkCount := 102
	got := 0

	for range chunksCh {
		got++
	}
	assert.Greater(t, got, wantChunkCount)
}

func TestSource_ChunksLarge(t *testing.T) {
	ctx, cancel := context.WithTimeout(context.Background(), time.Second*30)
	defer cancel()

	s := Source{}
	connection := &sourcespb.S3{
		Credential: &sourcespb.S3_Unauthenticated{},
		Buckets:    []string{"trufflesec-ahrav-test"},
	}
	conn, err := anypb.New(connection)
	if err != nil {
		t.Fatal(err)
	}

	err = s.Init(ctx, "test name", 0, 0, false, conn, 1)
	chunksCh := make(chan *sources.Chunk)
	go func() {
		defer close(chunksCh)
		err = s.Chunks(ctx, chunksCh)
		assert.Nil(t, err)
	}()

	wantChunkCount := 9637
	got := 0

	for range chunksCh {
		got++
	}
	assert.Equal(t, got, wantChunkCount)
}

func TestSourceChunksNoResumption(t *testing.T) {
	ctx, cancel := context.WithTimeout(context.Background(), time.Second*30)
	defer cancel()

	s := Source{}
	connection := &sourcespb.S3{
		Credential: &sourcespb.S3_Unauthenticated{},
		Buckets:    []string{"trufflesec-ahrav-test-2"},
	}
	conn, err := anypb.New(connection)
	if err != nil {
		t.Fatal(err)
	}

	err = s.Init(ctx, "test name", 0, 0, false, conn, 1)
	chunksCh := make(chan *sources.Chunk)
	go func() {
		defer close(chunksCh)
		err = s.Chunks(ctx, chunksCh)
		assert.Nil(t, err)
	}()

	wantChunkCount := 19787
	got := 0

	for range chunksCh {
		got++
	}
	assert.Equal(t, got, wantChunkCount)
}

func TestSource_Validate(t *testing.T) {
	ctx, cancel := context.WithTimeout(context.Background(), time.Second*15)
	defer cancel()

	secret, err := common.GetTestSecret(ctx)
	if err != nil {
		t.Fatal(fmt.Errorf("failed to access secret: %v", err))
	}

	s3key := secret.MustGetField("AWS_S3_KEY")
	s3secret := secret.MustGetField("AWS_S3_SECRET")

	tests := []struct {
		name          string
		roles         []string
		buckets       []string
		ignoreBuckets []string
		wantErrCount  int
	}{
		{
			name: "buckets without roles, can access all buckets",
			buckets: []string{
				"truffletestbucket-s3-tests",
			},
			wantErrCount: 0,
		},
		{
			name: "buckets without roles, one error per inaccessible bucket",
			buckets: []string{
				"truffletestbucket-s3-tests",
				"truffletestbucket-s3-role-assumption",
				"truffletestbucket-no-access",
			},
			wantErrCount: 2,
		},
		{
			// As of the time of this writing the account has six inaccessible buckets. If that is changed, this test
			// will break. This test was written to balance between speed of implementation and robustness.
			name: "ignored buckets, one error per inaccessible bucket",
			ignoreBuckets: []string{
				"trufflebucketforall",
				"truffletestbucket-no-access",
				"truffletestbucket-roleassumption",
				"truffletestbucket-s3-role-assumption",
			},
			wantErrCount: 2,
		},
		{
			name: "roles without buckets, all can access at least one account bucket",
			roles: []string{
				"arn:aws:iam::619888638459:role/s3-test-assume-role",
			},
			wantErrCount: 0,
		},
		{
			name: "roles without buckets, one error per role that cannot access any account buckets",
			roles: []string{
				"arn:aws:iam::619888638459:role/s3-test-assume-role",
				"arn:aws:iam::619888638459:role/test-no-access",
			},
			wantErrCount: 1,
		},
		{
			name: "role and buckets, can access at least one bucket",
			roles: []string{
				"arn:aws:iam::619888638459:role/s3-test-assume-role",
			},
			buckets: []string{
				"truffletestbucket-s3-role-assumption",
				"truffletestbucket-no-access",
			},
			wantErrCount: 0,
		},
		{
			name: "roles and buckets, one error per role that cannot access at least one bucket",
			roles: []string{
				"arn:aws:iam::619888638459:role/s3-test-assume-role",
				"arn:aws:iam::619888638459:role/test-no-access",
			},
			buckets: []string{
				"truffletestbucket-s3-role-assumption",
				"truffletestbucket-no-access",
			},
			wantErrCount: 1,
		},
		{
			name: "role and buckets, a bucket doesn't even exist",
			roles: []string{
				"arn:aws:iam::619888638459:role/s3-test-assume-role",
			},
			buckets: []string{
				"truffletestbucket-s3-role-assumption",
				"not-a-real-bucket-asljdhmglasjgvklhsdaljfh", // need a bucket name that nobody is likely to ever create
			},
			wantErrCount: 1,
		},
	}

	for _, tt := range tests {
		t.Run(tt.name, func(t *testing.T) {
			ctx, cancel := context.WithTimeout(context.Background(), time.Second*15)
			var cancelOnce sync.Once
			defer cancelOnce.Do(cancel)

			s := &Source{}

			// As of this writing, credentials set in the environment or the on-disk credentials file also work, but I
			// couldn't figure out how to write automated tests for those cases that weren't ugly as sin.
			conn, err := anypb.New(&sourcespb.S3{
				Credential: &sourcespb.S3_AccessKey{
					AccessKey: &credentialspb.KeySecret{
						Key:    s3key,
						Secret: s3secret,
					},
				},
				Buckets:       tt.buckets,
				IgnoreBuckets: tt.ignoreBuckets,
				Roles:         tt.roles,
			})
			if err != nil {
				t.Fatal(err)
			}

			err = s.Init(ctx, tt.name, 0, 0, false, conn, 0)
			if err != nil {
				t.Fatal(err)
			}

			errs := s.Validate(ctx)

			assert.Equal(t, tt.wantErrCount, len(errs))
		})
	}
}

<<<<<<< HEAD
func TestSourceChunksResumption(t *testing.T) {
	// First scan - simulate interruption.
=======
func TestSourceChunksNoResumption(t *testing.T) {
	t.Parallel()

	ctx, cancel := context.WithTimeout(context.Background(), time.Second*30)
	defer cancel()

	s := Source{}
	connection := &sourcespb.S3{
		Credential: &sourcespb.S3_Unauthenticated{},
		Buckets:    []string{"integration-resumption-tests"},
	}
	conn, err := anypb.New(connection)
	if err != nil {
		t.Fatal(err)
	}

	err = s.Init(ctx, "test name", 0, 0, false, conn, 1)
	chunksCh := make(chan *sources.Chunk)
	go func() {
		defer close(chunksCh)
		err = s.Chunks(ctx, chunksCh)
		assert.Nil(t, err)
	}()

	wantChunkCount := 19787
	got := 0

	for range chunksCh {
		got++
	}
	assert.Equal(t, wantChunkCount, got)
}

func TestSourceChunksResumption(t *testing.T) {
	t.Parallel()

>>>>>>> 33879e43
	ctx, cancel := context.WithTimeout(context.Background(), 30*time.Second)
	defer cancel()

	src := new(Source)
<<<<<<< HEAD
	connection := &sourcespb.S3{
		Credential:       &sourcespb.S3_Unauthenticated{},
		Buckets:          []string{"trufflesec-ahrav-test-2"},
=======
	src.Progress = sources.Progress{
		Message:           "Bucket: integration-resumption-tests",
		EncodedResumeInfo: "{\"current_bucket\":\"integration-resumption-tests\",\"start_after\":\"test-dir/\"}",
		SectionsCompleted: 0,
		SectionsRemaining: 1,
	}
	connection := &sourcespb.S3{
		Credential:       &sourcespb.S3_Unauthenticated{},
		Buckets:          []string{"integration-resumption-tests"},
>>>>>>> 33879e43
		EnableResumption: true,
	}
	conn, err := anypb.New(connection)
	require.NoError(t, err)

	err = src.Init(ctx, "test name", 0, 0, false, conn, 2)
	require.NoError(t, err)

	chunksCh := make(chan *sources.Chunk)
<<<<<<< HEAD
	var firstScanCount int64
	const cancelAfterChunks = 15_000
=======
	var count int
>>>>>>> 33879e43

	cancelCtx, ctxCancel := context.WithCancel(ctx)
	defer ctxCancel()

<<<<<<< HEAD
	// Start first scan and collect chunks until chunk limit.
	go func() {
		defer close(chunksCh)
		err = src.Chunks(cancelCtx, chunksCh)
		assert.Error(t, err, "Expected context cancellation error")
	}()

	// Process chunks until we hit our limit
	for range chunksCh {
		firstScanCount++
		if firstScanCount >= cancelAfterChunks {
			ctxCancel() // Cancel context after processing desired number of chunks
			break
		}
	}

	// Verify we processed exactly the number of chunks we wanted.
	assert.Equal(t, int64(cancelAfterChunks), firstScanCount,
		"Should have processed exactly %d chunks in first scan", cancelAfterChunks)

	// Verify we have processed some chunks and have resumption info.
	assert.Greater(t, firstScanCount, int64(0), "Should have processed some chunks in first scan")

	progress := src.GetProgress()
	assert.NotEmpty(t, progress.EncodedResumeInfo, "Progress.EncodedResumeInfo should not be empty")

	firstScanCompletedIndex := progress.SectionsCompleted

	var resumeInfo ResumeInfo
	err = json.Unmarshal([]byte(progress.EncodedResumeInfo), &resumeInfo)
	require.NoError(t, err, "Should be able to decode resume info")

	// Verify resume info contains expected fields.
	assert.Equal(t, "trufflesec-ahrav-test-2", resumeInfo.CurrentBucket, "Resume info should contain correct bucket")
	assert.NotEmpty(t, resumeInfo.StartAfter, "Resume info should contain a StartAfter key")

	// Store the key where first scan stopped.
	firstScanLastKey := resumeInfo.StartAfter

	// Second scan - should resume from where first scan left off.
	ctx2 := context.Background()
	src2 := &Source{Progress: *src.GetProgress()}
	err = src2.Init(ctx2, "test name", 0, 0, false, conn, 4)
	require.NoError(t, err)

	chunksCh2 := make(chan *sources.Chunk)
	var secondScanCount int64

	go func() {
		defer close(chunksCh2)
		err = src2.Chunks(ctx2, chunksCh2)
		assert.NoError(t, err)
	}()

	// Process second scan chunks and verify progress.
	for range chunksCh2 {
		secondScanCount++

		// Get current progress during scan.
		currentProgress := src2.GetProgress()
		assert.GreaterOrEqual(t, currentProgress.SectionsCompleted, firstScanCompletedIndex,
			"Progress should be greater or equal to first scan")
		if currentProgress.EncodedResumeInfo != "" {
			var currentResumeInfo ResumeInfo
			err := json.Unmarshal([]byte(currentProgress.EncodedResumeInfo), &currentResumeInfo)
			require.NoError(t, err)

			// Verify that we're always scanning forward from where we left off.
			assert.GreaterOrEqual(t, currentResumeInfo.StartAfter, firstScanLastKey,
				"Second scan should never process keys before where first scan ended")
		}
	}

	// Verify total coverage.
	expectedTotal := int64(19787)
	actualTotal := firstScanCount + secondScanCount

	// Because of our resumption logic favoring completeness over speed, we can
	// re-scan some objects.
	assert.GreaterOrEqual(t, actualTotal, expectedTotal,
		"Total processed chunks should meet or exceed expected count")
	assert.Less(t, actualTotal, 2*expectedTotal,
		"Total processed chunks should not be more than double expected count")

	finalProgress := src2.GetProgress()
	assert.Equal(t, 1, int(finalProgress.SectionsCompleted), "Should have completed sections")
	assert.Equal(t, 1, int(finalProgress.SectionsRemaining), "Should have remaining sections")
=======
	go func() {
		defer close(chunksCh)
		err = src.Chunks(cancelCtx, chunksCh)
		assert.NoError(t, err, "Should not error during scan")
	}()

	for range chunksCh {
		count++
	}

	// Verify that we processed all remaining data on resume.
	// Also verify that we processed less than the total number of chunks for the source.
	sourceTotalChunkCount := 19787
	assert.Equal(t, 9638, count, "Should have processed all remaining data on resume")
	assert.Less(t, count, sourceTotalChunkCount, "Should have processed less than total chunks on resume")
}

func TestSourceChunksNoResumptionMultipleBuckets(t *testing.T) {
	t.Parallel()

	ctx, cancel := context.WithTimeout(context.Background(), time.Second*30)
	defer cancel()

	s := Source{}
	connection := &sourcespb.S3{
		Credential: &sourcespb.S3_Unauthenticated{},
		Buckets:    []string{"integration-resumption-tests", "truffletestbucket"},
	}
	conn, err := anypb.New(connection)
	if err != nil {
		t.Fatal(err)
	}

	err = s.Init(ctx, "test name", 0, 0, false, conn, 1)
	chunksCh := make(chan *sources.Chunk)
	go func() {
		defer close(chunksCh)
		err = s.Chunks(ctx, chunksCh)
		assert.Nil(t, err)
	}()

	wantChunkCount := 19890
	got := 0

	for range chunksCh {
		got++
	}
	assert.Equal(t, wantChunkCount, got)
}

func TestSourceChunksResumptionMultipleBucketsIgnoredBucket(t *testing.T) {
	t.Parallel()

	ctx, cancel := context.WithTimeout(context.Background(), 30*time.Second)
	defer cancel()

	src := new(Source)

	// The bucket stored in EncodedResumeInfo is NOT in the list of buckets to scan.
	// Therefore, resume from the other provided bucket (truffletestbucket).
	src.Progress = sources.Progress{
		Message:           "Bucket: integration-resumption-tests",
		EncodedResumeInfo: "{\"current_bucket\":\"integration-resumption-tests\",\"start_after\":\"test-dir/\"}",
		SectionsCompleted: 0,
		SectionsRemaining: 1,
	}
	connection := &sourcespb.S3{
		Credential:       &sourcespb.S3_Unauthenticated{},
		Buckets:          []string{"truffletestbucket"},
		EnableResumption: true,
	}
	conn, err := anypb.New(connection)
	require.NoError(t, err)

	err = src.Init(ctx, "test name", 0, 0, false, conn, 2)
	require.NoError(t, err)

	chunksCh := make(chan *sources.Chunk)
	var count int

	cancelCtx, ctxCancel := context.WithCancel(ctx)
	defer ctxCancel()

	go func() {
		defer close(chunksCh)
		err = src.Chunks(cancelCtx, chunksCh)
		assert.NoError(t, err, "Should not error during scan")
	}()

	for range chunksCh {
		count++
	}

	assert.Equal(t, 103, count, "Should have processed all remaining data on resume")
>>>>>>> 33879e43
}<|MERGE_RESOLUTION|>--- conflicted
+++ resolved
@@ -4,7 +4,6 @@
 package s3
 
 import (
-	"encoding/json"
 	"fmt"
 	"sync"
 	"testing"
@@ -249,10 +248,6 @@
 	}
 }
 
-<<<<<<< HEAD
-func TestSourceChunksResumption(t *testing.T) {
-	// First scan - simulate interruption.
-=======
 func TestSourceChunksNoResumption(t *testing.T) {
 	t.Parallel()
 
@@ -289,16 +284,10 @@
 func TestSourceChunksResumption(t *testing.T) {
 	t.Parallel()
 
->>>>>>> 33879e43
 	ctx, cancel := context.WithTimeout(context.Background(), 30*time.Second)
 	defer cancel()
 
 	src := new(Source)
-<<<<<<< HEAD
-	connection := &sourcespb.S3{
-		Credential:       &sourcespb.S3_Unauthenticated{},
-		Buckets:          []string{"trufflesec-ahrav-test-2"},
-=======
 	src.Progress = sources.Progress{
 		Message:           "Bucket: integration-resumption-tests",
 		EncodedResumeInfo: "{\"current_bucket\":\"integration-resumption-tests\",\"start_after\":\"test-dir/\"}",
@@ -308,7 +297,6 @@
 	connection := &sourcespb.S3{
 		Credential:       &sourcespb.S3_Unauthenticated{},
 		Buckets:          []string{"integration-resumption-tests"},
->>>>>>> 33879e43
 		EnableResumption: true,
 	}
 	conn, err := anypb.New(connection)
@@ -318,105 +306,11 @@
 	require.NoError(t, err)
 
 	chunksCh := make(chan *sources.Chunk)
-<<<<<<< HEAD
-	var firstScanCount int64
-	const cancelAfterChunks = 15_000
-=======
 	var count int
->>>>>>> 33879e43
 
 	cancelCtx, ctxCancel := context.WithCancel(ctx)
 	defer ctxCancel()
 
-<<<<<<< HEAD
-	// Start first scan and collect chunks until chunk limit.
-	go func() {
-		defer close(chunksCh)
-		err = src.Chunks(cancelCtx, chunksCh)
-		assert.Error(t, err, "Expected context cancellation error")
-	}()
-
-	// Process chunks until we hit our limit
-	for range chunksCh {
-		firstScanCount++
-		if firstScanCount >= cancelAfterChunks {
-			ctxCancel() // Cancel context after processing desired number of chunks
-			break
-		}
-	}
-
-	// Verify we processed exactly the number of chunks we wanted.
-	assert.Equal(t, int64(cancelAfterChunks), firstScanCount,
-		"Should have processed exactly %d chunks in first scan", cancelAfterChunks)
-
-	// Verify we have processed some chunks and have resumption info.
-	assert.Greater(t, firstScanCount, int64(0), "Should have processed some chunks in first scan")
-
-	progress := src.GetProgress()
-	assert.NotEmpty(t, progress.EncodedResumeInfo, "Progress.EncodedResumeInfo should not be empty")
-
-	firstScanCompletedIndex := progress.SectionsCompleted
-
-	var resumeInfo ResumeInfo
-	err = json.Unmarshal([]byte(progress.EncodedResumeInfo), &resumeInfo)
-	require.NoError(t, err, "Should be able to decode resume info")
-
-	// Verify resume info contains expected fields.
-	assert.Equal(t, "trufflesec-ahrav-test-2", resumeInfo.CurrentBucket, "Resume info should contain correct bucket")
-	assert.NotEmpty(t, resumeInfo.StartAfter, "Resume info should contain a StartAfter key")
-
-	// Store the key where first scan stopped.
-	firstScanLastKey := resumeInfo.StartAfter
-
-	// Second scan - should resume from where first scan left off.
-	ctx2 := context.Background()
-	src2 := &Source{Progress: *src.GetProgress()}
-	err = src2.Init(ctx2, "test name", 0, 0, false, conn, 4)
-	require.NoError(t, err)
-
-	chunksCh2 := make(chan *sources.Chunk)
-	var secondScanCount int64
-
-	go func() {
-		defer close(chunksCh2)
-		err = src2.Chunks(ctx2, chunksCh2)
-		assert.NoError(t, err)
-	}()
-
-	// Process second scan chunks and verify progress.
-	for range chunksCh2 {
-		secondScanCount++
-
-		// Get current progress during scan.
-		currentProgress := src2.GetProgress()
-		assert.GreaterOrEqual(t, currentProgress.SectionsCompleted, firstScanCompletedIndex,
-			"Progress should be greater or equal to first scan")
-		if currentProgress.EncodedResumeInfo != "" {
-			var currentResumeInfo ResumeInfo
-			err := json.Unmarshal([]byte(currentProgress.EncodedResumeInfo), &currentResumeInfo)
-			require.NoError(t, err)
-
-			// Verify that we're always scanning forward from where we left off.
-			assert.GreaterOrEqual(t, currentResumeInfo.StartAfter, firstScanLastKey,
-				"Second scan should never process keys before where first scan ended")
-		}
-	}
-
-	// Verify total coverage.
-	expectedTotal := int64(19787)
-	actualTotal := firstScanCount + secondScanCount
-
-	// Because of our resumption logic favoring completeness over speed, we can
-	// re-scan some objects.
-	assert.GreaterOrEqual(t, actualTotal, expectedTotal,
-		"Total processed chunks should meet or exceed expected count")
-	assert.Less(t, actualTotal, 2*expectedTotal,
-		"Total processed chunks should not be more than double expected count")
-
-	finalProgress := src2.GetProgress()
-	assert.Equal(t, 1, int(finalProgress.SectionsCompleted), "Should have completed sections")
-	assert.Equal(t, 1, int(finalProgress.SectionsRemaining), "Should have remaining sections")
-=======
 	go func() {
 		defer close(chunksCh)
 		err = src.Chunks(cancelCtx, chunksCh)
@@ -511,5 +405,4 @@
 	}
 
 	assert.Equal(t, 103, count, "Should have processed all remaining data on resume")
->>>>>>> 33879e43
 }