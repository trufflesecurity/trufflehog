package gitlab

import (
	"fmt"
	"net/url"
	"os"
	"path/filepath"
	"slices"
	"strings"
	"sync"
	"time"

	"github.com/trufflesecurity/trufflehog/v3/pkg/common"
	"github.com/trufflesecurity/trufflehog/v3/pkg/context"
	"github.com/trufflesecurity/trufflehog/v3/pkg/feature"
	"github.com/trufflesecurity/trufflehog/v3/pkg/giturl"
	"github.com/trufflesecurity/trufflehog/v3/pkg/log"
	"github.com/trufflesecurity/trufflehog/v3/pkg/pb/source_metadatapb"
	"github.com/trufflesecurity/trufflehog/v3/pkg/pb/sourcespb"
	"github.com/trufflesecurity/trufflehog/v3/pkg/sanitizer"
	"github.com/trufflesecurity/trufflehog/v3/pkg/sources"
	"github.com/trufflesecurity/trufflehog/v3/pkg/sources/git"

	gogit "github.com/go-git/go-git/v5"
	"github.com/gobwas/glob"
	gitlab "gitlab.com/gitlab-org/api/client-go"
	"golang.org/x/sync/errgroup"
	"google.golang.org/protobuf/proto"
	"google.golang.org/protobuf/types/known/anypb"
)

const SourceType = sourcespb.SourceType_SOURCE_TYPE_GITLAB

// This is the URL for gitlab hosted at gitlab.com
const gitlabBaseURL = "https://gitlab.com/"

type Source struct {
	name     string
	sourceID sources.SourceID
	jobID    sources.JobID
	verify   bool

	authMethod string
	user       string
	password   string
	token      string
	url        string
	repos      []string
	groupIds   []string

	// These lists are checked both during enumeration and when ChunkUnit is called. This means that if they're modified
	// between enumeration and individual unit scans, units will be scanned only if they pass the filter during
	// enumeration and also if they pass the filter during unit scanning. This means that units can be "removed" from
	// the enumerated list post-enumeration by modifying the filters, but they can never be added post-enumeration.
	ignoreRepos  []string
	includeRepos []string

	// This is an experimental flag used to investigate some suspicious behavior we've seen with very large GitLab
	// organizations that have lots of group sharing.
	enumerateSharedProjects bool

	useCustomContentWriter bool
	git                    *git.Git
	scanOptions            *git.ScanOptions

	resumeInfoSlice []string
	resumeInfoMutex sync.Mutex
	sources.Progress

	jobPool *errgroup.Group
	sources.CommonSourceUnitUnmarshaller

	useAuthInUrl bool

	clonePath string
	noCleanup bool

	printLegacyJSON bool

	projectsPerPage int

	// cache of repo URL to project info, used when generating metadata for chunks
	repoToProjCache repoToProjectCache
}

// WithCustomContentWriter sets the useCustomContentWriter flag on the source.
func (s *Source) WithCustomContentWriter() { s.useCustomContentWriter = true }

// Ensure the Source satisfies the interfaces at compile time.
var _ sources.Source = (*Source)(nil)
var _ sources.SourceUnitUnmarshaller = (*Source)(nil)
var _ sources.Validator = (*Source)(nil)
var _ sources.SourceUnitEnumChunker = (*Source)(nil)

// Type returns the type of source.
// It is used for matching source types in configuration and job input.
func (s *Source) Type() sourcespb.SourceType {
	return SourceType
}

func (s *Source) SourceID() sources.SourceID {
	return s.sourceID
}

func (s *Source) JobID() sources.JobID {
	return s.jobID
}

// globRepoFilter is a wrapper around cache.Cache that filters out repos
// based on include and exclude globs.
type globRepoFilter struct {
	include, exclude []glob.Glob
}

func newGlobRepoFilter(include, exclude []string, onCompileErr func(err error, pattern string)) *globRepoFilter {
	includeGlobs := make([]glob.Glob, 0, len(include))
	excludeGlobs := make([]glob.Glob, 0, len(exclude))
	for _, ig := range include {
		g, err := glob.Compile(ig)
		if err != nil {
			onCompileErr(err, ig)
			continue
		}
		includeGlobs = append(includeGlobs, g)
	}
	for _, eg := range exclude {
		g, err := glob.Compile(eg)
		if err != nil {
			onCompileErr(err, eg)
			continue
		}
		excludeGlobs = append(excludeGlobs, g)
	}
	return &globRepoFilter{include: includeGlobs, exclude: excludeGlobs}
}

func (c *globRepoFilter) ignoreRepo(s string) bool {
	for _, g := range c.exclude {
		if g.Match(s) {
			return true
		}
	}
	return false
}

func (c *globRepoFilter) includeRepo(s string) bool {
	if len(c.include) == 0 {
		return true
	}

	for _, g := range c.include {
		if g.Match(s) {
			return true
		}
	}
	return false
}

// Init returns an initialized Gitlab source.
func (s *Source) Init(ctx context.Context, name string, jobId sources.JobID, sourceId sources.SourceID, verify bool, connection *anypb.Any, concurrency int) error {
	s.name = name
	s.sourceID = sourceId
	s.jobID = jobId
	s.verify = verify
	s.jobPool = &errgroup.Group{}
	s.jobPool.SetLimit(concurrency)

	if err := git.CmdCheck(); err != nil {
		return err
	}

	var conn sourcespb.GitLab
	err := anypb.UnmarshalTo(connection, &conn, proto.UnmarshalOptions{})
	if err != nil {
		return fmt.Errorf("error unmarshalling connection: %w", err)
	}

	s.repos = conn.GetRepositories()
	s.groupIds = conn.GetGroupIds()
	s.ignoreRepos = conn.GetIgnoreRepos()
	s.includeRepos = conn.GetIncludeRepos()
	s.enumerateSharedProjects = !conn.ExcludeProjectsSharedIntoGroups
	s.clonePath = conn.GetClonePath()
	s.noCleanup = conn.GetNoCleanup()
	s.printLegacyJSON = conn.GetPrintLegacyJson()
	s.projectsPerPage = int(feature.GitlabProjectsPerPage.Load())

	if s.projectsPerPage > 100 {
		return fmt.Errorf("invalid config: maximum allowed projects per page for gitlab is 100")
	}

	// configuration uses the inverse logic of the `useAuthInUrl` flag.
	s.useAuthInUrl = !conn.RemoveAuthInUrl

	ctx.Logger().V(3).Info("setting ignore repos patterns", "patterns", s.ignoreRepos)
	ctx.Logger().V(3).Info("setting include repos patterns", "patterns", s.includeRepos)

	switch cred := conn.GetCredential().(type) {
	case *sourcespb.GitLab_Token:
		s.authMethod = "TOKEN"
		s.token = cred.Token
		log.RedactGlobally(s.token)
	case *sourcespb.GitLab_Oauth:
		s.authMethod = "OAUTH"
		s.token = cred.Oauth.RefreshToken
		log.RedactGlobally(s.token)
		// TODO: is it okay if there is no client id and secret? Might be an issue when marshalling config to proto
	case *sourcespb.GitLab_BasicAuth:
		s.authMethod = "BASIC_AUTH"
		s.user = cred.BasicAuth.Username
		s.password = cred.BasicAuth.Password
		// We may need the password as a token if the user is using an access_token with basic auth.
		s.token = cred.BasicAuth.Password
		log.RedactGlobally(cred.BasicAuth.Password)
	default:
		return fmt.Errorf("invalid configuration given for source %q (%s)", name, s.Type().String())
	}

	s.url, err = normalizeGitlabEndpoint(conn.Endpoint)
	if err != nil {
		return err
	}

	cfg := &git.Config{
		SourceName:   s.name,
		JobID:        s.jobID,
		SourceID:     s.sourceID,
		SourceType:   s.Type(),
		Verify:       s.verify,
		SkipBinaries: conn.GetSkipBinaries(),
		SkipArchives: conn.GetSkipArchives(),
		Concurrency:  concurrency,
		SourceMetadataFunc: func(file, email, commit, timestamp, repository, repositoryLocalPath string, line int64) *source_metadatapb.MetaData {
			gitlabMetadata := &source_metadatapb.Gitlab{
				Commit:              sanitizer.UTF8(commit),
				File:                sanitizer.UTF8(file),
				Email:               sanitizer.UTF8(email),
				Repository:          sanitizer.UTF8(repository),
				RepositoryLocalPath: sanitizer.UTF8(repositoryLocalPath),
				Link:                giturl.GenerateLink(repository, commit, file, line),
				Timestamp:           sanitizer.UTF8(timestamp),
				Line:                line,
			}
			proj, ok := s.repoToProjCache.get(repository)
			if ok {
				gitlabMetadata.ProjectId = int64(proj.id)
				gitlabMetadata.ProjectName = proj.name
				gitlabMetadata.ProjectOwner = proj.owner
			}

			return &source_metadatapb.MetaData{
				Data: &source_metadatapb.MetaData_Gitlab{
					Gitlab: gitlabMetadata,
				},
			}
		},
		UseCustomContentWriter: s.useCustomContentWriter,
		AuthInUrl:              s.useAuthInUrl,
	}
	s.git = git.NewGit(cfg)

	s.repoToProjCache = repoToProjectCache{
		cache: make(map[string]*project),
	}

	return nil
}

// Chunks emits chunks of bytes over a channel.
func (s *Source) Chunks(ctx context.Context, chunksChan chan *sources.Chunk, targets ...sources.ChunkingTarget) error {
	// Start client.
	apiClient, err := s.newClient()
	if err != nil {
		return err
	}

	// If targets are provided, we're only scanning the data in those targets.
	// Otherwise, we're scanning all data.
	// This allows us to only scan the commit where a vulnerability was found.
	if len(targets) > 0 {
		return s.scanTargets(ctx, apiClient, targets, chunksChan)
	}

	gitlabReposScanned.WithLabelValues(s.name).Set(0)
	// Get repo within target.
	repos, errs := normalizeRepos(s.repos)
	for _, repoErr := range errs {
		ctx.Logger().Info("error normalizing repo", "error", repoErr)
	}

	// End early if we had errors getting specified repos but none were validated.
	if len(errs) > 0 && len(repos) == 0 {
		return fmt.Errorf("all specified repos had validation issues, ending scan")
	}

	// Get all repos if not specified.
	if len(repos) == 0 {
		ctx.Logger().Info("no repositories configured, enumerating")
		ignoreRepo := buildIgnorer(s.includeRepos, s.ignoreRepos, func(err error, pattern string) {
			ctx.Logger().Error(err, "could not compile include/exclude repo glob", "glob", pattern)
		})
		reporter := sources.VisitorReporter{
			VisitUnit: func(ctx context.Context, unit sources.SourceUnit) error {
				id, _ := unit.SourceUnitID()
				repos = append(repos, id)
				return ctx.Err()
			},
		}

		if err := s.listProjects(ctx, apiClient, ignoreRepo, reporter); err != nil {
			return err
		}

	} else {
		gitlabReposEnumerated.WithLabelValues(s.name).Set(float64(len(repos)))
		// ensure project details for specified repos are cached
		// this is required to populate metadata during chunking
		for _, repo := range repos {
			s.ensureProjectInCache(ctx, repo)
		}
	}

	s.repos = repos
	// We must sort the repos so we can resume later if necessary.
	slices.Sort(s.repos)

	return s.scanRepos(ctx, chunksChan)
}

func (s *Source) listProjects(ctx context.Context,
	apiClient *gitlab.Client,
	ignoreProject func(string) bool,
	visitor sources.UnitReporter) error {
	if len(s.groupIds) > 0 {
		return s.getAllProjectReposInGroups(ctx, apiClient, ignoreProject, visitor)
	}

	if feature.UseSimplifiedGitlabEnumeration.Load() {
		return s.getAllProjectReposV2(ctx, apiClient, ignoreProject, visitor)
	}

	return s.getAllProjectRepos(ctx, apiClient, ignoreProject, visitor)
}

func (s *Source) scanTargets(ctx context.Context, client *gitlab.Client, targets []sources.ChunkingTarget, chunksChan chan *sources.Chunk) error {
	ctx = context.WithValues(ctx, "scan_type", "targeted")
	for _, tgt := range targets {
		if err := s.scanTarget(ctx, client, tgt, chunksChan); err != nil {
			ctx.Logger().Error(err, "error scanning target")
		}
	}

	return nil
}

func (s *Source) scanTarget(ctx context.Context, client *gitlab.Client, target sources.ChunkingTarget, chunksChan chan *sources.Chunk) error {
	metaType, ok := target.QueryCriteria.GetData().(*source_metadatapb.MetaData_Gitlab)
	if !ok {
		return fmt.Errorf("unable to cast metadata type for targeted scan")
	}
	meta := metaType.Gitlab
	projID, sha := int(meta.GetProjectId()), meta.GetCommit()
	if projID == 0 || sha == "" {
		return fmt.Errorf("project ID and commit SHA must be provided for targeted scan")
	}

	aCtx := context.WithValues(ctx, "project_id", projID, "commit", sha)

	diffs, _, err := client.Commits.GetCommitDiff(projID, sha, new(gitlab.GetCommitDiffOptions), gitlab.WithContext(ctx))
	if err != nil {
		return fmt.Errorf("error fetching diffs for commit %s: %w", sha, err)
	}

	for _, diff := range diffs {
		if diff.Diff == "" {
			aCtx.Logger().V(4).Info("skipping empty diff", "file", diff.NewPath)
			continue
		}

		chunk := &sources.Chunk{
			SourceType: s.Type(),
			SourceName: s.name,
			SourceID:   s.SourceID(),
			JobID:      s.JobID(),
			SecretID:   target.SecretID,
			Data:       []byte(diff.Diff),
			SourceMetadata: &source_metadatapb.MetaData{
				Data: &source_metadatapb.MetaData_Gitlab{Gitlab: meta},
			},
			Verify: s.verify,
		}

		if err := common.CancellableWrite(ctx, chunksChan, chunk); err != nil {
			return err
		}
	}

	return nil
}

func (s *Source) Validate(ctx context.Context) []error {
	// The client is only used to query Gitlab for a repo list - it's not used to actually clone anything. Thus, we
	// don't use it if there is a list of explicitly configured repos. However, constructing it validates that the
	// configured authentication method is sensible, so we'll do it here.
	apiClient, err := s.newClient()
	if err != nil {
		return []error{err}
	}

	_, _, err = apiClient.Users.CurrentUser()
	if err != nil {
		return []error{fmt.Errorf("gitlab authentication failed using method %v: %w", s.authMethod, err)}
	}

	explicitlyConfiguredRepos, errs := normalizeRepos(s.repos)

	if len(explicitlyConfiguredRepos) > 0 {
		user := s.user
		if user == "" {
			user = "placeholder"
		}

		// We only check reachability for explicitly configured repositories. The purpose of source validation is to
		// help users validate their configuration files, and Gitlab telling us about repositories that it won't let us
		// access isn't a local configuration issue.
		for _, r := range explicitlyConfiguredRepos {
			if err := git.PingRepoUsingToken(ctx, s.token, r, user); err != nil {
				err = fmt.Errorf("could not reach git repository %q: %w", r, err)
				errs = append(errs, err)
			}
		}

		if len(s.ignoreRepos) > 0 {
			errs = append(
				errs,
				fmt.Errorf("both repositories and ignore patterns were explicitly configured; ignore patterns will not be used"),
			)
		}
	}

	if len(explicitlyConfiguredRepos) > 0 || len(errs) > 0 {
		return errs
	}

	ignoreProject := buildIgnorer(s.includeRepos, s.ignoreRepos, func(err error, pattern string) {
		errs = append(errs, fmt.Errorf("could not compile include/exclude repo pattern %q: %w", pattern, err))
	})

	// Query GitLab for the list of configured repos.
	var repos []string
	visitor := sources.VisitorReporter{
		VisitUnit: func(ctx context.Context, unit sources.SourceUnit) error {
			id, _ := unit.SourceUnitID()
			repos = append(repos, id)
			return nil
		},
	}

	if err := s.listProjects(ctx, apiClient, ignoreProject, visitor); err != nil {
		errs = append(errs, err)
		return errs
	}

	if len(repos) == 0 {
		errs = append(errs, fmt.Errorf("ignore patterns excluded all projects"))
	}

	return errs
}

func (s *Source) newClient() (*gitlab.Client, error) {
	// Initialize a new api instance.
	switch s.authMethod {
	case "OAUTH":
		apiClient, err := gitlab.NewOAuthClient(
			s.token,
			gitlab.WithBaseURL(s.url),
			gitlab.WithCustomRetryWaitMinMax(time.Second, 5*time.Second),
			gitlab.WithCustomRetryMax(3),
		)
		if err != nil {
			return nil, fmt.Errorf("could not create Gitlab OAUTH client for %q: %w", s.url, err)
		}
		return apiClient, nil

	case "BASIC_AUTH":
		apiClient, err := gitlab.NewOAuthClient(
			s.token,
			gitlab.WithBaseURL(s.url),
			gitlab.WithCustomRetryWaitMinMax(time.Second, 5*time.Second),
			gitlab.WithCustomRetryMax(3),
		)
		if err != nil {
			return nil, fmt.Errorf("could not create Gitlab BASICAUTH client for %q: %w", s.url, err)
		}
		// If the user is using an access_token rather than a username/password, then basic auth
		// will not work. In this case, we test to see if basic auth would work, and if it does not,
		// we proceed with an OAuth client using the access_token (s.password) as the token.
		// At this point, s.token is already set to s.password
		if s.basicAuthSuccessful(apiClient) {
			return apiClient, nil
		}
		fallthrough
	case "TOKEN":
		apiClient, err := gitlab.NewOAuthClient(
			s.token,
			gitlab.WithBaseURL(s.url),
			gitlab.WithCustomRetryWaitMinMax(time.Second, 5*time.Second),
			gitlab.WithCustomRetryMax(3),
		)
		if err != nil {
			return nil, fmt.Errorf("could not create Gitlab TOKEN client for %q: %w", s.url, err)
		}
		return apiClient, nil

	default:
		return nil, fmt.Errorf("invalid auth method %q", s.authMethod)
	}
}

func (s *Source) basicAuthSuccessful(apiClient *gitlab.Client) bool {
	user, resp, err := apiClient.Users.CurrentUser()
	if err != nil {
		return false
	}
	if resp.StatusCode != 200 {
		return false
	}
	if user != nil {
		return true
	}
	return false
}

// getAllProjectRepos enumerates all GitLab projects using the provided API client.
// The reporter is used to report the valid repository found for projects that are not ignored.
func (s *Source) getAllProjectRepos(
	ctx context.Context,
	apiClient *gitlab.Client,
	ignoreRepo func(string) bool,
	reporter sources.UnitReporter,
) error {
	gitlabReposEnumerated.WithLabelValues(s.name).Set(0)
	// Projects without repo will get user projects, groups projects, and subgroup projects.
	user, _, err := apiClient.Users.CurrentUser()
	if err != nil {
		return fmt.Errorf("unable to authenticate using %s: %w", s.authMethod, err)
	}

	uniqueProjects := make(map[int]*gitlab.Project)
	// Record the projectsWithNamespace for logging.
	var projectsWithNamespace []string

	// Used to filter out duplicate projects.
	processProjects := func(ctx context.Context, projList []*gitlab.Project) error {
		for _, proj := range projList {
			ctx := context.WithValues(ctx,
				"project_id", proj.ID,
				"project_name", proj.NameWithNamespace)
			// Skip projects we've already seen.
			if _, exists := uniqueProjects[proj.ID]; exists {
				ctx.Logger().V(3).Info("skipping project", "reason", "ID already seen")
				continue
			}
			// Skip projects configured to be ignored.
			if ignoreRepo(proj.PathWithNamespace) {
				ctx.Logger().V(3).Info("skipping project", "reason", "ignored in config")
				continue
			}
			// Record that we've seen this project.
			uniqueProjects[proj.ID] = proj
			// Report an error if we could not convert the project into a URL.
			if _, err := url.Parse(proj.HTTPURLToRepo); err != nil {
				ctx.Logger().V(3).Info("skipping project",
					"reason", "URL parse failure",
					"url", proj.HTTPURLToRepo,
					"parse_error", err)

				err = fmt.Errorf("could not parse url %q given by project: %w", proj.HTTPURLToRepo, err)
				if err := reporter.UnitErr(ctx, err); err != nil {
					return err
				}
				continue
			}
			// Report the unit.
			ctx.Logger().V(3).Info("accepting project")
			s.cacheGitlabProject(proj)
			unit := git.SourceUnit{Kind: git.UnitRepo, ID: proj.HTTPURLToRepo}
			gitlabReposEnumerated.WithLabelValues(s.name).Inc()
			projectsWithNamespace = append(projectsWithNamespace, proj.NameWithNamespace)
			if err := reporter.UnitOk(ctx, unit); err != nil {
				return err
			}
		}
		return nil
	}

	const (
		orderBy = "id"
	)
	// Trufflehog default per page 100 unless set to other value through feature flag. If 0 provided in feature flag gitlab default it to 20
	listOpts := gitlab.ListOptions{PerPage: s.projectsPerPage}

	projectQueryOptions := &gitlab.ListProjectsOptions{OrderBy: gitlab.Ptr(orderBy), ListOptions: listOpts}
	for {
		userProjects, res, err := apiClient.Projects.ListUserProjects(user.ID, projectQueryOptions)
		if err != nil {
			err = fmt.Errorf("received error on listing user projects: %w", err)
			if err := reporter.UnitErr(ctx, err); err != nil {
				return err
			}
			break
		}
		ctx.Logger().V(3).Info("listed user projects", "count", len(userProjects))
		if err := processProjects(ctx, userProjects); err != nil {
			return err
		}
		projectQueryOptions.Page = res.NextPage
		if res.NextPage == 0 {
			break
		}
	}

	listGroupsOptions := gitlab.ListGroupsOptions{
		ListOptions:  listOpts,
		AllAvailable: gitlab.Ptr(false), // This actually grabs public groups on public GitLab if set to true.
		TopLevelOnly: gitlab.Ptr(false),
		Owned:        gitlab.Ptr(false),
	}

	if s.url != gitlabBaseURL {
		listGroupsOptions.AllAvailable = gitlab.Ptr(true)
	}

	ctx.Logger().Info("beginning group enumeration",
		"list_options", listOpts,
		"all_available", *listGroupsOptions.AllAvailable)
	gitlabGroupsEnumerated.WithLabelValues(s.name).Set(0)

	var groups []*gitlab.Group
	for {
		groupList, res, err := apiClient.Groups.ListGroups(&listGroupsOptions)
		if err != nil {
			err = fmt.Errorf("received error on listing groups, you probably don't have permissions to do that: %w", err)
			if err := reporter.UnitErr(ctx, err); err != nil {
				return err
			}
			break
		}
		ctx.Logger().V(3).Info("listed groups", "count", len(groupList))
		groups = append(groups, groupList...)
		gitlabGroupsEnumerated.WithLabelValues(s.name).Add(float64(len(groupList)))
		listGroupsOptions.Page = res.NextPage
		if res.NextPage == 0 {
			break
		}
	}

	ctx.Logger().Info("got groups", "group_count", len(groups))

	for _, group := range groups {
		ctx := context.WithValue(ctx, "group_id", group.ID)
		listGroupProjectOptions := &gitlab.ListGroupProjectsOptions{
			ListOptions:      listOpts,
			OrderBy:          gitlab.Ptr(orderBy),
			IncludeSubGroups: gitlab.Ptr(true),
			WithShared:       gitlab.Ptr(s.enumerateSharedProjects),
		}
		for {
			grpPrjs, res, err := apiClient.Groups.ListGroupProjects(group.ID, listGroupProjectOptions)
			if err != nil {
				err = fmt.Errorf(
					"received error on listing group projects for %q, you probably don't have permissions to do that: %w",
					group.FullPath, err,
				)
				if err := reporter.UnitErr(ctx, err); err != nil {
					return err
				}
				break
			}
			ctx.Logger().V(3).Info("listed group projects", "count", len(grpPrjs))
			if err := processProjects(ctx, grpPrjs); err != nil {
				return err
			}
			listGroupProjectOptions.Page = res.NextPage
			if res.NextPage == 0 {
				break
			}
		}
	}

	ctx.Logger().Info("Enumerated GitLab projects", "count", len(projectsWithNamespace))

	return nil
}

// getAllProjectReposV2 uses simplified logic to enumerate through all projects using list-all-projects API.
// The reporter is used to report the valid repository found for projects that are not ignored.
func (s *Source) getAllProjectReposV2(
	ctx context.Context,
	apiClient *gitlab.Client,
	ignoreRepo func(string) bool,
	reporter sources.UnitReporter,
) error {
	gitlabReposEnumerated.WithLabelValues(s.name).Set(0)

	// example: https://gitlab.com/gitlab-org/api/client-go/-/blob/main/examples/pagination.go#L55
	listOpts := gitlab.ListOptions{
		OrderBy:    "id",
		Pagination: "keyset", // https://docs.gitlab.com/api/rest/#keyset-based-pagination
		// Trufflehog default per page 100 unless set to other value through feature flag. If 0 provided in feature flag gitlab default it to 20
		PerPage: s.projectsPerPage,
		Sort:    "asc",
	}

	projectQueryOptions := &gitlab.ListProjectsOptions{
		ListOptions: listOpts,
		Membership:  gitlab.Ptr(true),
	}

	// for non gitlab.com instances, include all available projects (public + membership).
	if s.url != gitlabBaseURL {
		projectQueryOptions.Membership = gitlab.Ptr(false)
	}

	ctx.Logger().Info("starting projects enumeration",
		"list_options", listOpts,
		"all_available", *projectQueryOptions.Membership)

	// totalCount tracks the total number of projects processed by this enumeration.
	// It includes all projects fetched from the API, even those later skipped by ignore rules.
	totalCount := 0

	requestOptions := []gitlab.RequestOptionFunc{gitlab.WithContext(ctx)}

	// Pagination loop: Continue fetching pages until the API indicates there are no more.
	for {
		// Fetch a page of projects from the GitLab API using the current query options.
		projects, resp, err := apiClient.Projects.ListProjects(projectQueryOptions, requestOptions...)
		if err != nil {
			err = fmt.Errorf("received error on listing projects, you might not have permissions to do that: %w", err)
			if err := reporter.UnitErr(ctx, err); err != nil {
				return err
			}
			// break on error as with error we will not have any response and no next page
			break
		}

		// Log the batch size for debugging and monitoring.
		ctx.Logger().V(3).Info("listed projects batch", "batch_size", len(projects), "running_total", totalCount)
		// Process each project in the current page.
		for _, project := range projects {
			projCtx := context.WithValues(ctx,
				"project_id", project.ID,
				"project_name", project.NameWithNamespace)

			totalCount++

			// skip projects configured to be ignored.
			if ignoreRepo(project.PathWithNamespace) {
				projCtx.Logger().V(3).Info("skipping project", "reason", "ignored in config")

				continue
			}

			// report an error if we could not convert the project into a URL.
			if _, err := url.Parse(project.HTTPURLToRepo); err != nil {
				projCtx.Logger().V(3).Info("skipping project",
					"reason", "URL parse failure",
					"url", project.HTTPURLToRepo,
					"parse_error", err)

				err = fmt.Errorf("could not parse url %q given by project: %w", project.HTTPURLToRepo, err)
				if err := reporter.UnitErr(ctx, err); err != nil {
					return err
				}

				continue
			}

			// report the unit.
			projCtx.Logger().V(3).Info("accepting project")

			unit := git.SourceUnit{Kind: git.UnitRepo, ID: project.HTTPURLToRepo}
			gitlabReposEnumerated.WithLabelValues(s.name).Inc()

<<<<<<< HEAD
			if err := reporter.UnitOk(ctx, unit); err != nil {
				return err
			}
		}
=======
		s.cacheGitlabProject(project)
		unit := git.SourceUnit{Kind: git.UnitRepo, ID: project.HTTPURLToRepo}
		gitlabReposEnumerated.WithLabelValues(s.name).Inc()
>>>>>>> a633174c

		// if next page is empty, break the loop
		if resp == nil || resp.NextLink == "" {
			// No more pages to fetch. This is the normal loop exit condition.
			// It also acts as a safety stop if the current request failed.
			break
		}
		// Only update the token for the next page if we have a valid, non-empty link.
		requestOptions = []gitlab.RequestOptionFunc{
			gitlab.WithContext(ctx),
			gitlab.WithKeysetPaginationParameters(resp.NextLink),
		}
	}

	ctx.Logger().Info("Enumerated GitLab projects", "count", totalCount)

	return nil
}

// getAllProjectReposInGroups fetches all projects in a GitLab group and its subgroups.
// It uses the group projects API with include_subgroups=true parameter.
func (s *Source) getAllProjectReposInGroups(
	ctx context.Context,
	apiClient *gitlab.Client,
	ignoreRepo func(string) bool,
	reporter sources.UnitReporter,
) error {
	gitlabReposEnumerated.WithLabelValues(s.name).Set(0)
	gitlabGroupsEnumerated.WithLabelValues(s.name).Set(float64(len(s.groupIds)))

	processedProjects := make(map[string]bool)

	var projectsWithNamespace []string
	const (
		orderBy = "id"
	)

	listOpts := gitlab.ListOptions{PerPage: s.projectsPerPage}
	projectOpts := &gitlab.ListGroupProjectsOptions{
		ListOptions:      listOpts,
		OrderBy:          gitlab.Ptr(orderBy),
		IncludeSubGroups: gitlab.Ptr(true),
		WithShared:       gitlab.Ptr(true),
	}

	// For non gitlab.com instances, you might want to adjust access levels
	if s.url != gitlabBaseURL {
		projectOpts.MinAccessLevel = gitlab.Ptr(gitlab.GuestPermissions)
	}

	ctx.Logger().Info("starting group projects enumeration",
		"group_ids", s.groupIds,
		"include_subgroups", true,
		"list_options", listOpts)

	for _, groupID := range s.groupIds {
		groupCtx := context.WithValues(ctx, "group_id", groupID)

		projectOpts.Page = 0
		groupCtx.Logger().V(2).Info("processing group", "group_id", groupID)

		for {
			projects, res, err := apiClient.Groups.ListGroupProjects(groupID, projectOpts)
			if err != nil {
				err = fmt.Errorf("received error on listing projects for group %s: %w", groupID, err)
				if err := reporter.UnitErr(ctx, err); err != nil {
					return err
				}
				break
			}

			groupCtx.Logger().V(3).Info("listed group projects", "count", len(projects))

			for _, proj := range projects {
				projCtx := context.WithValues(ctx,
					"project_id", proj.ID,
					"project_name", proj.NameWithNamespace,
					"group_id", groupID)

				if processedProjects[proj.HTTPURLToRepo] {
					projCtx.Logger().V(3).Info("skipping project", "reason", "already processed")
					continue
				}
				processedProjects[proj.HTTPURLToRepo] = true

				// skip projects configured to be ignored.
				if ignoreRepo(proj.PathWithNamespace) {
					projCtx.Logger().V(3).Info("skipping project", "reason", "ignored in config")
					continue
				}

				// report an error if we could not convert the project into a URL.
				if _, err := url.Parse(proj.HTTPURLToRepo); err != nil {
					projCtx.Logger().V(3).Info("skipping project",
						"reason", "URL parse failure",
						"url", proj.HTTPURLToRepo,
						"parse_error", err)

					err = fmt.Errorf("could not parse url %q given by project: %w", proj.HTTPURLToRepo, err)
					if err := reporter.UnitErr(ctx, err); err != nil {
						return err
					}
					continue
				}

				// report the unit.
				projCtx.Logger().V(3).Info("accepting project")

				s.cacheGitlabProject(proj)
				unit := git.SourceUnit{Kind: git.UnitRepo, ID: proj.HTTPURLToRepo}
				gitlabReposEnumerated.WithLabelValues(s.name).Inc()
				projectsWithNamespace = append(projectsWithNamespace, proj.NameWithNamespace)

				if err := reporter.UnitOk(ctx, unit); err != nil {
					return err
				}
			}

			// handle pagination.
			projectOpts.Page = res.NextPage
			if res.NextPage == 0 {
				break
			}
		}
	}

	ctx.Logger().Info("Enumerated GitLab group projects", "count", len(projectsWithNamespace))

	return nil
}

func (s *Source) scanRepos(ctx context.Context, chunksChan chan *sources.Chunk) error {
	// If there is resume information available, limit this scan to only the repos that still need scanning.
	reposToScan, progressIndexOffset := sources.FilterReposToResume(s.repos, s.GetProgress().EncodedResumeInfo)
	ctx.Logger().V(2).Info("filtered repos to resume", "before", len(s.repos), "after", len(reposToScan))
	s.repos = reposToScan
	scanErrs := sources.NewScanErrors()

	for i, repo := range s.repos {
		repoURL := repo
		s.jobPool.Go(func() error {
			logger := ctx.Logger().WithValues("repo", repoURL)
			if common.IsDone(ctx) {
				// We are returning nil instead of the scanErrors slice here because
				// we don't want to mark this scan as errored if we cancelled it.
				logger.V(2).Info("Skipping repo because context was cancelled")
				return nil
			}

			if len(repoURL) == 0 {
				logger.V(2).Info("Skipping empty repo")
				return nil
			}

			s.setProgressCompleteWithRepo(i, progressIndexOffset, repoURL)
			// Ensure the repo is removed from the resume info after being scanned.
			defer func(s *Source) {
				s.resumeInfoMutex.Lock()
				defer s.resumeInfoMutex.Unlock()
				s.resumeInfoSlice = sources.RemoveRepoFromResumeInfo(s.resumeInfoSlice, repoURL)
			}(s)

			var path string
			var repo *gogit.Repository
			var err error
			if s.authMethod == "UNAUTHENTICATED" {
				path, repo, err = git.CloneRepoUsingUnauthenticated(ctx, repoURL, s.clonePath)
			} else {
				// If a username is not provided we need to use a default one in order to clone a private repo.
				// Not setting "placeholder" as s.user on purpose in case any downstream services rely on a "" value for s.user.
				user := s.user
				if user == "" {
					user = "placeholder"
				}

				path, repo, err = git.CloneRepoUsingToken(ctx, s.token, repoURL, s.clonePath, user, s.useAuthInUrl)
			}
			if err != nil {
				scanErrs.Add(err)
				return nil
			}

			// remove the path only if it was created as a temporary path, or if it is a clone path and --no-cleanup is not set.
			// if legacy JSON is enabled, don't remove the directory because we need it for outputting legacy JSON.
			if !s.printLegacyJSON {
				if strings.HasPrefix(path, filepath.Join(os.TempDir(), "trufflehog")) || (!s.noCleanup && s.clonePath != "") {
					defer os.RemoveAll(path)
				}
			}

			logger.V(2).Info("starting scan", "num", i+1, "total", len(s.repos))
			if err = s.git.ScanRepo(ctx, repo, path, s.scanOptions, sources.ChanReporter{Ch: chunksChan}); err != nil {
				scanErrs.Add(err)
				return nil
			}
			gitlabReposScanned.WithLabelValues(s.name).Inc()

			logger.V(2).Info("completed scan", "num", i+1, "total", len(s.repos))
			return nil
		})
	}

	_ = s.jobPool.Wait()
	if scanErrs.Count() > 0 {
		ctx.Logger().V(2).Info("encountered errors while scanning", "count", scanErrs.Count(), "errors", scanErrs)
	}
	s.SetProgressComplete(len(s.repos), len(s.repos), "Completed Gitlab scan", "")

	return nil
}

// setProgressCompleteWithRepo calls the s.SetProgressComplete after safely setting up the encoded resume info string.
func (s *Source) setProgressCompleteWithRepo(index int, offset int, repoURL string) {
	s.resumeInfoMutex.Lock()
	defer s.resumeInfoMutex.Unlock()

	// Add the repoURL to the resume info slice.
	s.resumeInfoSlice = append(s.resumeInfoSlice, repoURL)
	slices.Sort(s.resumeInfoSlice)

	// Make the resume info string from the slice.
	encodedResumeInfo := sources.EncodeResumeInfo(s.resumeInfoSlice)

	// Add the offset to both the index and the repos to give the proper place and proper repo count.
	s.SetProgressComplete(index+offset, len(s.repos)+offset, fmt.Sprintf("Repo: %s", repoURL), encodedResumeInfo)
}

func (s *Source) WithScanOptions(scanOptions *git.ScanOptions) {
	s.scanOptions = scanOptions
}

func buildIgnorer(include, exclude []string, onCompile func(err error, pattern string)) func(repo string) bool {

	// compile and load globRepoFilter
	globRepoFilter := newGlobRepoFilter(include, exclude, onCompile)

	f := func(repo string) bool {
		if !globRepoFilter.includeRepo(repo) || globRepoFilter.ignoreRepo(repo) {
			return true
		}
		return false
	}

	return f
}

func normalizeRepos(repos []string) ([]string, []error) {
	// Optimistically allocate space for all valid repositories.
	validRepos := make([]string, 0, len(repos))
	var errs []error
	for _, prj := range repos {
		repo, err := giturl.NormalizeGitlabRepo(prj)
		if err != nil {
			errs = append(errs, fmt.Errorf("unable to normalize gitlab repo url %q: %w", prj, err))
			continue
		}

		validRepos = append(validRepos, repo)
	}
	return validRepos, errs
}

// normalizeGitlabEndpoint ensures that if an endpoint is going to gitlab.com, we use https://gitlab.com/ as the endpoint.
// If we see the protocol is http, we error, because this shouldn't be used.
// Otherwise, it ensures we are using https as our protocol, if none was provided.
func normalizeGitlabEndpoint(gitlabEndpoint string) (string, error) {
	if gitlabEndpoint == "" {
		return gitlabBaseURL, nil
	}

	gitlabURL, err := url.Parse(gitlabEndpoint)
	if err != nil {
		return "", err
	}

	// We probably didn't receive a URL with a scheme, which messed up the parsing.
	if gitlabURL.Host == "" {
		gitlabURL, err = url.Parse("https://" + gitlabEndpoint)
		if err != nil {
			return "", err
		}
	}

	// If the host is gitlab.com, this is the cloud version, which has only one valid endpoint.
	if gitlabURL.Host == "gitlab.com" {
		return gitlabBaseURL, nil
	}

	// Beyond here, on-prem gitlab is being used, so we have to mostly leave things as-is.

	if gitlabURL.Scheme != "https" {
		return "", fmt.Errorf("https was not used as URL scheme, but is required. Please use https")
	}

	// The gitlab library wants trailing slashes.
	if !strings.HasSuffix(gitlabURL.Path, "/") {
		gitlabURL.Path = gitlabURL.Path + "/"
	}

	return gitlabURL.String(), nil
}

// Enumerate reports all GitLab repositories to be scanned to the reporter. If
// none are configured, it will find all repositories within all projects that
// the configured user has access to, while respecting the configured ignore
// rules.
func (s *Source) Enumerate(ctx context.Context, reporter sources.UnitReporter) error {
	// Start client.
	apiClient, err := s.newClient()
	if err != nil {
		return err
	}

	// Get repos within target.
	repos, errs := normalizeRepos(s.repos)
	for _, repoErr := range errs {
		ctx.Logger().Info("error normalizing repo", "error", repoErr)
		if err := reporter.UnitErr(ctx, repoErr); err != nil {
			return err
		}
	}

	// End early if we had errors getting specified repos but none were validated.
	if len(errs) > 0 && len(repos) == 0 {
		return fmt.Errorf("all configured repos had validation issues")
	}

	// Report all repos if specified.
	if len(repos) > 0 {
		gitlabReposEnumerated.WithLabelValues(s.name).Set(0)
		for _, repo := range repos {
			unit := git.SourceUnit{Kind: git.UnitRepo, ID: repo}
			if err := reporter.UnitOk(ctx, unit); err != nil {
				return err
			}
			gitlabReposEnumerated.WithLabelValues(s.name).Inc()
		}
		return nil
	}

	// Otherwise, enumerate all repos.
	ignoreRepo := buildIgnorer(s.includeRepos, s.ignoreRepos, func(err error, pattern string) {
		ctx.Logger().Error(err, "could not compile include/exclude repo glob", "glob", pattern)
		// TODO: Handle error returned from UnitErr.
		_ = reporter.UnitErr(ctx, fmt.Errorf("could not compile include/exclude repo glob: %w", err))
	})

	if err := s.listProjects(ctx, apiClient, ignoreRepo, reporter); err != nil {
		return err
	}

	return nil
}

// ChunkUnit downloads and reports chunks for the given GitLab repository unit.
func (s *Source) ChunkUnit(ctx context.Context, unit sources.SourceUnit, reporter sources.ChunkReporter) error {
	repoURL, _ := unit.SourceUnitID()

	ignoreRepo := buildIgnorer(s.includeRepos, s.ignoreRepos, func(err error, pattern string) {
		ctx.Logger().Error(err, "could not compile include/exclude repo glob", "glob", pattern)
	})
	if ignoreRepo(repoURL) {
		ctx.Logger().V(3).Info("skipping project", "reason", "ignored in config")
		return nil
	}

	var path string
	var repo *gogit.Repository
	var err error
	if s.authMethod == "UNAUTHENTICATED" {
		path, repo, err = git.CloneRepoUsingUnauthenticated(ctx, repoURL, s.clonePath)
	} else {
		// If a username is not provided we need to use a default one in order to clone a private repo.
		// Not setting "placeholder" as s.user on purpose in case any downstream services rely on a "" value for s.user.
		user := s.user
		if user == "" {
			user = "placeholder"
		}

		path, repo, err = git.CloneRepoUsingToken(ctx, s.token, repoURL, s.clonePath, user, s.useAuthInUrl)
	}
	if err != nil {
		return err
	}

	// remove the path only if it was created as a temporary path, or if it is a clone path and --no-cleanup is not set.
	// if legacy JSON is enabled, don't remove the directory because we need it for outputting legacy JSON.
	if !s.printLegacyJSON {
		if strings.HasPrefix(path, filepath.Join(os.TempDir(), "trufflehog")) || (!s.noCleanup && s.clonePath != "") {
			defer os.RemoveAll(path)
		}
	}

	// ensure project details are cached
	// this is required to populate metadata during chunking
	s.ensureProjectInCache(ctx, repoURL)

	return s.git.ScanRepo(ctx, repo, path, s.scanOptions, reporter)
}

// ensureProjectInCache checks if the project for the given repo URL is in the cache,
// and if not, queries the GitLab API to fetch the project and adds it to the cache.
func (s *Source) ensureProjectInCache(ctx context.Context, repoUrl string) {
	// check if project is already in cache
	if _, ok := s.repoToProjCache.get(repoUrl); ok {
		return
	}

	// query project
	proj, err := s.getGitlabProject(ctx, repoUrl)
	if err != nil {
		ctx.Logger().Error(err, "could not fetch project for repo", "repo", repoUrl)
		return
	}

	// add to cache
	s.cacheGitlabProject(proj)
}

func (s *Source) getGitlabProject(ctx context.Context, repoUrl string) (*gitlab.Project, error) {
	apiClient, err := s.newClient()
	if err != nil {
		return nil, fmt.Errorf("could not create api client: %w", err)
	}
	// extract project path from repo URL
	// https://gitlab.com/testermctestface/testy.git => testermctestface/testy
	url, err := url.Parse(repoUrl)
	if err != nil {
		return nil, fmt.Errorf("could not parse repo URL: %w", err)
	}
	repoPath := strings.TrimPrefix(strings.TrimSuffix(url.Path, ".git"), "/")

	proj, _, err := apiClient.Projects.GetProject(repoPath, nil, gitlab.WithContext(ctx))
	if err != nil {
		return nil, fmt.Errorf("could not query project metadata: %w", err)
	}
	return proj, nil
}

func (s *Source) cacheGitlabProject(gitlabProj *gitlab.Project) {
	proj := &project{
		id:   gitlabProj.ID,
		name: gitlabProj.NameWithNamespace,
	}
	if gitlabProj.Owner != nil {
		proj.owner = gitlabProj.Owner.Email
		if proj.owner == "" {
			proj.owner = gitlabProj.Owner.Username
		}
	}
	s.repoToProjCache.set(gitlabProj.HTTPURLToRepo, proj)
}<|MERGE_RESOLUTION|>--- conflicted
+++ resolved
@@ -781,19 +781,14 @@
 			// report the unit.
 			projCtx.Logger().V(3).Info("accepting project")
 
+			s.cacheGitlabProject(project)
 			unit := git.SourceUnit{Kind: git.UnitRepo, ID: project.HTTPURLToRepo}
 			gitlabReposEnumerated.WithLabelValues(s.name).Inc()
 
-<<<<<<< HEAD
 			if err := reporter.UnitOk(ctx, unit); err != nil {
 				return err
 			}
 		}
-=======
-		s.cacheGitlabProject(project)
-		unit := git.SourceUnit{Kind: git.UnitRepo, ID: project.HTTPURLToRepo}
-		gitlabReposEnumerated.WithLabelValues(s.name).Inc()
->>>>>>> a633174c
 
 		// if next page is empty, break the loop
 		if resp == nil || resp.NextLink == "" {
