package gitlab

import (
	"fmt"
	"net/url"
	"os"
	"runtime"
	"sort"
	"strings"
	"sync"

	"golang.org/x/sync/errgroup"

	"github.com/trufflesecurity/trufflehog/v3/pkg/common"
	"github.com/trufflesecurity/trufflehog/v3/pkg/context"
	"github.com/trufflesecurity/trufflehog/v3/pkg/giturl"
	"github.com/trufflesecurity/trufflehog/v3/pkg/pb/source_metadatapb"
	"github.com/trufflesecurity/trufflehog/v3/pkg/pb/sourcespb"
	"github.com/trufflesecurity/trufflehog/v3/pkg/sanitizer"
	"github.com/trufflesecurity/trufflehog/v3/pkg/sources"
	"github.com/trufflesecurity/trufflehog/v3/pkg/sources/git"

	"github.com/go-errors/errors"
	gogit "github.com/go-git/go-git/v5"
	"github.com/gobwas/glob"
	"github.com/xanzy/go-gitlab"
	"golang.org/x/exp/slices"
	"google.golang.org/protobuf/proto"
	"google.golang.org/protobuf/types/known/anypb"
)

type Source struct {
	name            string
	sourceId        int64
	jobId           int64
	verify          bool
	authMethod      string
	user            string
	password        string
	token           string
	url             string
	repos           []string
	ignoreRepos     []string
	git             *git.Git
	scanOptions     *git.ScanOptions
	resumeInfoSlice []string
	resumeInfoMutex sync.Mutex
	sources.Progress
	jobPool *errgroup.Group
}

// Ensure the Source satisfies the interface at compile time.
var _ sources.Source = (*Source)(nil)

// Type returns the type of source.
// It is used for matching source types in configuration and job input.
func (s *Source) Type() sourcespb.SourceType {
	return sourcespb.SourceType_SOURCE_TYPE_GITLAB
}

func (s *Source) SourceID() int64 {
	return s.sourceId
}

func (s *Source) JobID() int64 {
	return s.jobId
}

// Init returns an initialized Gitlab source.
<<<<<<< HEAD
func (s *Source) Init(_ context.Context, cfg sources.SourceConfig) error {

	s.name = cfg.Name
	s.sourceId = cfg.SourceID
	s.jobId = cfg.JobID
	s.verify = cfg.Verify
=======
func (s *Source) Init(_ context.Context, name string, jobId, sourceId int64, verify bool, connection *anypb.Any, concurrency int) error {
	s.name = name
	s.sourceId = sourceId
	s.jobId = jobId
	s.verify = verify
>>>>>>> d317ddb5
	s.jobPool = &errgroup.Group{}
	s.jobPool.SetLimit(cfg.Concurrency)

	var conn sourcespb.GitLab
	err := anypb.UnmarshalTo(cfg.Connection, &conn, proto.UnmarshalOptions{})
	if err != nil {
		return errors.WrapPrefix(err, "error unmarshalling connection", 0)
	}

	s.repos = conn.Repositories
	s.ignoreRepos = conn.IgnoreRepos
	s.url = conn.Endpoint

	if conn.Endpoint != "" && !strings.HasSuffix(s.url, "/") {
		s.url = s.url + "/"
	}
	switch cred := conn.GetCredential().(type) {
	case *sourcespb.GitLab_Token:
		s.authMethod = "TOKEN"
		s.token = cred.Token
	case *sourcespb.GitLab_Oauth:
		s.authMethod = "OAUTH"
		s.token = cred.Oauth.RefreshToken
		// TODO: is it okay if there is no client id and secret? Might be an issue when marshalling config to proto
	case *sourcespb.GitLab_BasicAuth:
		s.authMethod = "BASIC_AUTH"
		s.user = cred.BasicAuth.Username
		s.password = cred.BasicAuth.Password
		// We may need the password as a token if the user is using an access_token with basic auth.
		s.token = cred.BasicAuth.Password
	default:
		return errors.Errorf("Invalid configuration given for source. Name: %s, Type: %s", cfg.Name, s.Type())
	}

	if len(s.url) == 0 {
		// Assuming not custom gitlab url.
		s.url = "https://gitlab.com/"
	}

	s.git = git.NewGit(s.Type(), s.JobID(), s.SourceID(), s.name, s.verify, runtime.NumCPU(),
		func(file, email, commit, timestamp, repository string, line int64) *source_metadatapb.MetaData {
			return &source_metadatapb.MetaData{
				Data: &source_metadatapb.MetaData_Gitlab{
					Gitlab: &source_metadatapb.Gitlab{
						Commit:     sanitizer.UTF8(commit),
						File:       sanitizer.UTF8(file),
						Email:      sanitizer.UTF8(email),
						Repository: sanitizer.UTF8(repository),
						Link:       git.GenerateLink(repository, commit, file),
						Timestamp:  sanitizer.UTF8(timestamp),
						Line:       line,
					},
				},
			}
		})

	return nil
}

// Chunks emits chunks of bytes over a channel.
func (s *Source) Chunks(ctx context.Context, chunksChan chan *sources.Chunk) error {
	// Start client.
	apiClient, err := s.newClient()
	if err != nil {
		return errors.New(err)
	}
	// Get repo within target.
	repos, errs := s.getRepos()
	for _, repoErr := range errs {
		ctx.Logger().Info("error getting repo", "error", repoErr)
	}

	// End early if we had errors getting specified repos but none were validated.
	if len(errs) > 0 && len(repos) == 0 {
		return errors.New("All specified repos had validation issues, ending scan")
	}

	// Get all repos if not specified.
	if len(repos) == 0 {
		projects, err := s.getAllProjects(ctx, apiClient)
		if err != nil {
			return fmt.Errorf("error getting all projects: %v", err)
		}
		// Turn projects into URLs for Git cloner.
		for _, prj := range projects {
			if s.ignoreRepo(ctx, prj.PathWithNamespace) {
				continue
			}

			// Ensure the urls are valid before adding them to the repo list.
			_, err := url.Parse(prj.HTTPURLToRepo)
			if err != nil {
				fmt.Printf("could not parse url given by project: %s", prj.HTTPURLToRepo)
			}
			repos = append(repos, prj.HTTPURLToRepo)
		}
		if len(repos) == 0 {
			return errors.Errorf("unable to discover any repos")
		}
	}

	s.repos = repos
	// We must sort the repos so we can resume later if necessary.
	slices.Sort(s.repos)

	return s.scanRepos(ctx, chunksChan)
}

func (s *Source) newClient() (*gitlab.Client, error) {
	// Initialize a new api instance.
	switch s.authMethod {
	case "OAUTH":
		apiClient, err := gitlab.NewOAuthClient(s.token, gitlab.WithBaseURL(s.url))
		if err != nil {
			return nil, fmt.Errorf("could not create Gitlab OAUTH client for %s. Error: %v", s.url, err)
		}
		return apiClient, nil

	case "BASIC_AUTH":
		apiClient, err := gitlab.NewBasicAuthClient(s.user, s.password, gitlab.WithBaseURL(s.url))
		if err != nil {
			return nil, fmt.Errorf("could not create Gitlab BASICAUTH client for %s. Error: %v", s.url, err)
		}
		// If the user is using an access_token rather than a username/password, then basic auth
		// will not work. In this case, we test to see if basic auth would work, and if it does not,
		// we proceed with an OAuth client using the access_token (s.password) as the token.
		// At this point, s.token is already set to s.password
		if s.basicAuthSuccessful(apiClient) {
			return apiClient, nil
		}
		fallthrough
	case "TOKEN":
		apiClient, err := gitlab.NewOAuthClient(s.token, gitlab.WithBaseURL(s.url))
		if err != nil {
			return nil, fmt.Errorf("could not create Gitlab TOKEN client for %s. Error: %v", s.url, err)
		}
		return apiClient, nil

	default:
		return nil, errors.New("Could not determine authMethod specified for GitLab")
	}
}

func (s *Source) basicAuthSuccessful(apiClient *gitlab.Client) bool {
	user, resp, err := apiClient.Users.CurrentUser()
	if err != nil {
		return false
	}
	if resp.StatusCode != 200 {
		return false
	}
	if user != nil {
		return true
	}
	return false
}

func (s *Source) getAllProjects(ctx context.Context, apiClient *gitlab.Client) ([]*gitlab.Project, error) {
	// Projects without repo will get user projects, groups projects, and subgroup projects.
	user, _, err := apiClient.Users.CurrentUser()

	if err != nil {
		msg := fmt.Sprintf("unable to authenticate using: %s", s.authMethod)
		return nil, errors.WrapPrefix(err, msg, 0)
	}

	projects := map[int]*gitlab.Project{}

	projectQueryOptions := &gitlab.ListProjectsOptions{
		OrderBy: gitlab.String("last_activity_at"),
	}
	for {
		userProjects, res, err := apiClient.Projects.ListUserProjects(user.ID, projectQueryOptions)
		if err != nil {
			return nil, errors.Errorf("received error on listing user projects: %s\n", err)
		}
		for _, prj := range userProjects {
			projects[prj.ID] = prj
		}
		projectQueryOptions.Page = res.NextPage
		if res.NextPage == 0 {
			break
		}
	}

	var groups []*gitlab.Group

	listGroupsOptions := gitlab.ListGroupsOptions{
		AllAvailable: gitlab.Bool(false), // This actually grabs public groups on public GitLab if set to true.
		TopLevelOnly: gitlab.Bool(false),
		Owned:        gitlab.Bool(false),
	}
	if s.url != "https://gitlab.com/" {
		listGroupsOptions.AllAvailable = gitlab.Bool(true)
	}
	for {
		groupList, res, err := apiClient.Groups.ListGroups(&listGroupsOptions)
		if err != nil {
			return nil, errors.Errorf("received error on listing groups, you probably don't have permissions to do that: %s\n", err)
		}
		groups = append(groups, groupList...)
		listGroupsOptions.Page = res.NextPage
		if res.NextPage == 0 {
			break
		}
	}

	for _, group := range groups {
		listGroupProjectOptions := &gitlab.ListGroupProjectsOptions{
			OrderBy:          gitlab.String("last_activity_at"),
			IncludeSubGroups: gitlab.Bool(true),
		}
		for {
			grpPrjs, res, err := apiClient.Groups.ListGroupProjects(group.ID, listGroupProjectOptions)
			if err != nil {
				ctx.Logger().Info("received error on listing group projects, you probably don't have permissions to do that",
					"group", group.FullPath,
					"error", err,
				)
				break
			}
			for _, prj := range grpPrjs {
				projects[prj.ID] = prj
			}
			listGroupProjectOptions.Page = res.NextPage
			if res.NextPage == 0 {
				break
			}
		}
	}
	var projectNamesWithNamespace []string
	for _, project := range projects {
		projectNamesWithNamespace = append(projectNamesWithNamespace, project.NameWithNamespace)
	}
	ctx.Logger().V(2).Info("Enumerated GitLab projects", "count", len(projects), "projects", projectNamesWithNamespace)

	var projectList []*gitlab.Project
	for _, project := range projects {
		projectList = append(projectList, project)
	}
	return projectList, nil
}

func (s *Source) getRepos() ([]string, []error) {
	if len(s.repos) == 0 {
		return nil, nil
	}

	var validRepos []string
	var errs []error
	for _, prj := range s.repos {
		repo, err := giturl.NormalizeGitlabRepo(prj)
		if err != nil {
			errs = append(errs, errors.WrapPrefix(err, fmt.Sprintf("unable to normalize gitlab repo url %s", prj), 0))
			continue
		}

		validRepos = append(validRepos, repo)
	}
	return validRepos, errs
}

func (s *Source) scanRepos(ctx context.Context, chunksChan chan *sources.Chunk) error {
	// If there is resume information available, limit this scan to only the repos that still need scanning.
	reposToScan, progressIndexOffset := sources.FilterReposToResume(s.repos, s.GetProgress().EncodedResumeInfo)
	s.repos = reposToScan
	scanErrs := sources.NewScanErrors()

	for i, repo := range s.repos {
		i, repoURL := i, repo
		s.jobPool.Go(func() error {
			logger := ctx.Logger().WithValues("repo", repoURL)
			if common.IsDone(ctx) {
				// We are returning nil instead of the scanErrors slice here because
				// we don't want to mark this scan as errored if we cancelled it.
				logger.V(2).Info("Skipping repo because context was cancelled")
				return nil
			}

			if len(repoURL) == 0 {
				logger.V(2).Info("Skipping empty repo")
				return nil
			}

			s.setProgressCompleteWithRepo(i, progressIndexOffset, repoURL)
			// Ensure the repo is removed from the resume info after being scanned.
			defer func(s *Source) {
				s.resumeInfoMutex.Lock()
				defer s.resumeInfoMutex.Unlock()
				s.resumeInfoSlice = sources.RemoveRepoFromResumeInfo(s.resumeInfoSlice, repoURL)
			}(s)

			var path string
			var repo *gogit.Repository
			var err error
			if s.authMethod == "UNAUTHENTICATED" {
				path, repo, err = git.CloneRepoUsingUnauthenticated(ctx, repoURL)
			} else {
				// If a username is not provided we need to use a default one in order to clone a private repo.
				// Not setting "placeholder" as s.user on purpose in case any downstream services rely on a "" value for s.user.
				user := s.user
				if user == "" {
					user = "placeholder"
				}
				path, repo, err = git.CloneRepoUsingToken(ctx, s.token, repoURL, user)
			}
			defer os.RemoveAll(path)
			if err != nil {
				scanErrs.Add(err)
				return nil
			}

			logger.V(2).Info(fmt.Sprintf("Starting to scan repo %d/%d", i+1, len(s.repos)))
			if err = s.git.ScanRepo(ctx, repo, path, s.scanOptions, chunksChan); err != nil {
				scanErrs.Add(err)
				return nil
			}

			logger.V(2).Info(fmt.Sprintf("Completed scanning repo %d/%d", i+1, len(s.repos)))
			return nil
		})
	}

	_ = s.jobPool.Wait()
	if scanErrs.Count() > 0 {
		ctx.Logger().V(2).Info("encountered errors while scanning", "count", scanErrs.Count(), "errors", scanErrs)
	}
	s.SetProgressComplete(len(s.repos), len(s.repos), "Completed Gitlab scan", "")

	return nil
}

func (s *Source) ignoreRepo(ctx context.Context, r string) bool {
	for _, ignore := range s.ignoreRepos {
		g, err := glob.Compile(ignore)
		if err != nil {
			ctx.Logger().Error(err, "could not compile ignore repo glob", "glob", ignore)
			continue
		}
		if g.Match(r) {
			ctx.Logger().V(2).Info("Ignoring repo", "repo", r)
			return true
		}
	}
	return false
}

// setProgressCompleteWithRepo calls the s.SetProgressComplete after safely setting up the encoded resume info string.
func (s *Source) setProgressCompleteWithRepo(index int, offset int, repoURL string) {
	s.resumeInfoMutex.Lock()
	defer s.resumeInfoMutex.Unlock()

	// Add the repoURL to the resume info slice.
	s.resumeInfoSlice = append(s.resumeInfoSlice, repoURL)
	sort.Strings(s.resumeInfoSlice)

	// Make the resume info string from the slice.
	encodedResumeInfo := sources.EncodeResumeInfo(s.resumeInfoSlice)

	// Add the offset to both the index and the repos to give the proper place and proper repo count.
	s.SetProgressComplete(index+offset, len(s.repos)+offset, fmt.Sprintf("Repo: %s", repoURL), encodedResumeInfo)
}

func (s *Source) WithScanOptions(scanOptions *git.ScanOptions) {
	s.scanOptions = scanOptions
}<|MERGE_RESOLUTION|>--- conflicted
+++ resolved
@@ -67,20 +67,11 @@
 }
 
 // Init returns an initialized Gitlab source.
-<<<<<<< HEAD
 func (s *Source) Init(_ context.Context, cfg sources.SourceConfig) error {
-
 	s.name = cfg.Name
 	s.sourceId = cfg.SourceID
 	s.jobId = cfg.JobID
 	s.verify = cfg.Verify
-=======
-func (s *Source) Init(_ context.Context, name string, jobId, sourceId int64, verify bool, connection *anypb.Any, concurrency int) error {
-	s.name = name
-	s.sourceId = sourceId
-	s.jobId = jobId
-	s.verify = verify
->>>>>>> d317ddb5
 	s.jobPool = &errgroup.Group{}
 	s.jobPool.SetLimit(cfg.Concurrency)
 
