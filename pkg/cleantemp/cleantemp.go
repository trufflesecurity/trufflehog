--- conflicted
+++ resolved
@@ -25,7 +25,6 @@
 	return dir, nil
 }
 
-<<<<<<< HEAD
 // Unlike MkdirTemp, we only want to generate the filename string.
 // The tempfile creation in trufflehog we're interested in
 // is generally handled by "github.com/trufflesecurity/disk-buffer-reader"
@@ -37,7 +36,6 @@
 
 // CleanTempArtifacts deletes orphaned temp directories and files that do not contain running PID values
 func CleanTempArtifacts(ctx logContext.Context) error {
-=======
 // CleanTemp is used to remove orphaned artifacts from aborted scans.
 type CleanTemp interface {
 	// CleanTempDir removes orphaned directories from sources. ex: Git
@@ -52,7 +50,6 @@
 // CleanTempDir removes orphaned temp directories that do not contain running PID values.
 func CleanTempDir(ctx logContext.Context) error {
 	const defaultExecPath = "trufflehog"
->>>>>>> 11394ea3
 	executablePath, err := os.Executable()
 	if err != nil {
 		executablePath = defaultExecPath
@@ -77,40 +74,22 @@
 		return fmt.Errorf("error reading temp dir: %w", err)
 	}
 
-<<<<<<< HEAD
-	pattern := `^trufflehog-\d+-\d+$`
-	re := regexp.MustCompile(pattern)
-
 	for _, artifact := range artifacts {
-		if re.MatchString(artifact.Name()) {
-			// Mark these artifacts initially as ones that should be deleted
+		if trufflehogRE.MatchString(artifact.Name()) {
+			// Mark these artifacts initially as ones that should be deleted.
 			shouldDelete := true
-			// Check if the name matches any live PIDs
-=======
-	for _, dir := range dirs {
-		// Ensure that all directories match the pattern.
-		if trufflehogRE.MatchString(dir.Name()) {
-			// Mark these directories initially as ones that should be deleted.
-			shouldDelete := true
-			// If they match any live PIDs, mark as should not delete.
->>>>>>> 11394ea3
+			// Check if the name matches any live PIDs.
 			for _, pidval := range pids {
 				if strings.Contains(artifact.Name(), fmt.Sprintf("-%s-", pidval)) {
 					shouldDelete = false
-<<<<<<< HEAD
-=======
-					// break out so we can still delete directories even if no other Trufflehog processes are running.
->>>>>>> 11394ea3
 					break
 				}
 			}
 
 			if shouldDelete {
-<<<<<<< HEAD
 				artifactPath := filepath.Join(tempDir, artifact.Name())
 
 				var err error
-
 				if artifact.IsDir() {
 					err = os.RemoveAll(artifactPath)
 				} else {
@@ -118,51 +97,34 @@
 				}
 				if err != nil {
 					return fmt.Errorf("Error deleting temp artifact: %s", artifactPath)
-=======
-				dirPath := filepath.Join(tempDir, dir.Name())
-				if err := os.RemoveAll(dirPath); err != nil {
-					return fmt.Errorf("error deleting temp directory: %s", dirPath)
->>>>>>> 11394ea3
 				}
 			}
 		}
 	}
+
 	return nil
 }
 
 // RunCleanupLoop runs a loop that cleans up orphaned directories every 15 seconds
 func RunCleanupLoop(ctx logContext.Context) {
-<<<<<<< HEAD
 	err := CleanTempArtifacts(ctx)
 	if err != nil {
 		ctx.Logger().Error(err, "Error cleaning up orphaned directories ")
-=======
-	if err := CleanTempDir(ctx); err != nil {
-		ctx.Logger().Error(err, "error cleaning up orphaned directories ")
->>>>>>> 11394ea3
 	}
 
 	const cleanupLoopInterval = 15 * time.Second
 	ticker := time.NewTicker(cleanupLoopInterval)
 	defer ticker.Stop()
 
-<<<<<<< HEAD
-	for range ticker.C {
-		err := CleanTempArtifacts(ctx)
-		if err != nil {
-			ctx.Logger().Error(err, "Error cleaning up orphaned artifacts ")
-=======
 	for {
 		select {
 		case <-ticker.C:
-			if err := CleanTempDir(ctx); err != nil {
+			if err := CleanTempArtifacts(ctx); err != nil {
 				ctx.Logger().Error(err, "error cleaning up orphaned directories")
 			}
 		case <-ctx.Done():
 			ctx.Logger().Info("Cleanup loop exiting due to context cancellation")
 			return
->>>>>>> 11394ea3
 		}
-
 	}
 }