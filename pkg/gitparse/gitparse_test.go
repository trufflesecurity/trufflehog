--- conflicted
+++ resolved
@@ -596,9 +596,9 @@
 Date:   Tue Jun 13 14:49:21 2023 -0500
 
     add a custom detector check for logging duplicate detector (#1394)
-    
+
     * add a custom detector check for logging duplicate detector
-    
+
     * use pb type
 
 diff --git a/pkg/engine/engine.go b/pkg/engine/engine.go
@@ -627,7 +627,7 @@
 Date:   Tue Jun 27 13:48:04 2023 +0100
 
     Update docs/src/main/asciidoc/security-vulnerability-detection.adoc
-    
+
     Co-authored-by: Sergey Beryozkin <sberyozkin@gmail.com>
     (cherry picked from commit 10f04b79e0ab3a331ac1bfae78d7ed399e243bf0)
 
@@ -747,7 +747,6 @@
 	}
 }
 
-<<<<<<< HEAD
 func newBufferedFileWriterWithContent(content []byte) *bufferedfilewriter.BufferedFileWriter {
 	b := bufferedfilewriter.New()
 	_, err := b.Write(context.Background(), content) // Using Write method to add content
@@ -757,8 +756,6 @@
 	return b
 }
 
-=======
->>>>>>> 7c59ff95
 func newBufferWithContent(content []byte) *buffer {
 	var b buffer
 	_, _ = b.Write(context.Background(), content) // Using Write method to add content
@@ -832,7 +829,6 @@
 		}
 
 		if !commit.Equal(context.Background(), &expected[i]) {
-<<<<<<< HEAD
 			t.Errorf("Commit does not match.\nexpected:\n%+v\n\nactual:\n%+v\n", expected[i], commit)
 		}
 		i++
@@ -906,8 +902,6 @@
 		}
 
 		if !commit.Equal(context.Background(), &expected[i]) {
-=======
->>>>>>> 7c59ff95
 			t.Errorf("Commit does not match.\nexpected:\n%+v\n\nactual:\n%+v\n", expected[i], commit)
 		}
 		i++
@@ -927,7 +921,6 @@
 					LineStart:     1,
 					contentWriter: newBufferWithContent([]byte("language: python\npython:\n  - \"2.6\"\n  - \"2.7\"\n  - \"3.2\"\n  - \"3.3\"\n  - \"3.4\"\n  - \"3.5\"\n  - \"3.5-dev\" # 3.5 development branch\n  - \"3.6\"\n  - \"3.6-dev\" # 3.6 development branch\n  - \"3.7-dev\" # 3.7 development branch\n  - \"nightly\"\n")),
 					IsBinary:      false,
-<<<<<<< HEAD
 				},
 			},
 		},
@@ -987,8 +980,6 @@
 					LineStart:     1,
 					contentWriter: newBufferedFileWriterWithContent([]byte("language: python\npython:\n  - \"2.6\"\n  - \"2.7\"\n  - \"3.2\"\n  - \"3.3\"\n  - \"3.4\"\n  - \"3.5\"\n  - \"3.5-dev\" # 3.5 development branch\n  - \"3.6\"\n  - \"3.6-dev\" # 3.6 development branch\n  - \"3.7-dev\" # 3.7 development branch\n  - \"nightly\"\n")),
 					IsBinary:      false,
-=======
->>>>>>> 7c59ff95
 				},
 			},
 		},
@@ -1008,11 +999,7 @@
 				{
 					PathB:         "tzu",
 					LineStart:     11,
-<<<<<<< HEAD
 					contentWriter: newBufferedFileWriterWithContent([]byte("\n\n\n\nSource: https://www.gnu.org/software/diffutils/manual/diffutils.html#An-Example-of-Unified-Format\n")),
-=======
-					contentWriter: newBufferWithContent([]byte("\n\n\n\nSource: https://www.gnu.org/software/diffutils/manual/diffutils.html#An-Example-of-Unified-Format\n")),
->>>>>>> 7c59ff95
 					IsBinary:      false,
 				},
 			},
@@ -1153,7 +1140,6 @@
 		}
 
 		if !commit.Equal(context.Background(), &expected[i]) {
-<<<<<<< HEAD
 			t.Errorf("Commit does not match.\nexpected: %+v\n\nactual  : %+v\n", expected[i], commit)
 		}
 		i++
@@ -1204,8 +1190,6 @@
 		}
 
 		if !commit.Equal(context.Background(), &expected[i]) {
-=======
->>>>>>> 7c59ff95
 			t.Errorf("Commit does not match.\nexpected: %+v\n\nactual  : %+v\n", expected[i], commit)
 		}
 		i++
@@ -1236,12 +1220,12 @@
 +++ b/aws2
 !!!ERROR!!!
  blah blaj
- 
+
 -this is the secret: AKIA2E0A8F3B244C9986
 +this is the secret: [Default]
 +Access key Id: AKIAILE3JG6KMS3HZGCA
 +Secret Access Key: 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
- 
+
 -okay thank you bye
 \ No newline at end of file
 +okay thank you bye
@@ -1633,7 +1617,7 @@
 Date:   Mon Jul 10 01:22:32 2023 +0800
 
     Add QuarkusApplication javadoc
-    
+
     * Fix #34463
 
 diff --git a/core/runtime/src/main/java/io/quarkus/runtime/QuarkusApplication.java b/core/runtime/src/main/java/io/quarkus/runtime/QuarkusApplication.java
@@ -2094,12 +2078,12 @@
 +++ b/aws2
 @@ -1,5 +1,7 @@
  blah blaj
- 
+
 -this is the secret: AKIA2E0A8F3B244C9986
 +this is the secret: [Default]
 +Access key Id: AKIAILE3JG6KMS3HZGCA
 +Secret Access Key: 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
- 
+
 -okay thank you bye
 \ No newline at end of file
 +okay thank you bye
@@ -2225,12 +2209,12 @@
 +++ b/aws
 @@ -1,5 +1,7 @@
  blah blaj
- 
+
 -this is the secret: AKIA2E0A8F3B244C9986
 +this is the secret: [Default]
 +Access key Id: AKIAILE3JG6KMS3HZGCA
 +Secret Access Key: 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
- 
+
 -okay thank you bye
 \ No newline at end of file
 +okay thank you bye
