package gitparse

import (
	"bufio"
	"bytes"
	"fmt"
	"io"
	"os"
	"os/exec"
	"path/filepath"
	"strconv"
	"strings"
	"time"

	"github.com/go-logr/logr"

	"github.com/trufflesecurity/trufflehog/v3/pkg/common"
	"github.com/trufflesecurity/trufflehog/v3/pkg/context"
	bufferedfilewriter "github.com/trufflesecurity/trufflehog/v3/pkg/writers/buffered_file_writer"
)

const (
	// defaultDateFormat is the standard date format for git.
	defaultDateFormat = "Mon Jan 02 15:04:05 2006 -0700"

	// defaultMaxDiffSize is the maximum size for a diff. Larger diffs will be cut off.
	defaultMaxDiffSize = 2 * 1024 * 1024 * 1024 // 2GB

	// defaultMaxCommitSize is the maximum size for a commit. Larger commits will be cut off.
	defaultMaxCommitSize = 2 * 1024 * 1024 * 1024 // 2GB
)

// contentWriter defines a common interface for writing, reading, and managing diff content.
// It abstracts the underlying storage mechanism, allowing flexibility in how content is handled.
// This interface enables the use of different content storage strategies (e.g., in-memory buffer, file-based storage)
// based on performance needs or resource constraints, providing a unified way to interact with different content types.
type contentWriter interface { // Write appends data to the content storage.
	// Write appends data to the content storage.
	Write(ctx context.Context, data []byte) (int, error)
	// ReadCloser provides a reader for accessing stored content.
	ReadCloser() (io.ReadCloser, error)
	// CloseForWriting closes the content storage for writing.
	CloseForWriting() error
	// Len returns the current size of the content.
	Len() int
	// String returns the content as a string or an error if the content cannot be converted to a string.
	String() (string, error)
}

// state represents the current mode of buffer.
type state uint8

const (
	// writeOnly indicates the buffer is in write-only mode.
	writeOnly state = iota
	// readOnly indicates the buffer has been closed and is in read-only mode.
	readOnly
)

// buffer is a wrapper around bytes.Buffer, implementing the contentWriter interface.
// This allows bytes.Buffer to be used wherever a contentWriter is required, ensuring compatibility
// with the contentWriter interface while leveraging the existing implementation of bytes.Buffer.
type buffer struct {
	state state // current state of the buffer (writeOnly or readOnly)
	bytes.Buffer
}

func newBuffer() *buffer { return &buffer{state: writeOnly} }

// Write delegates the writing operation to the underlying bytes.Buffer, ignoring the context.
// The context is included to satisfy the contentWriter interface, allowing for future extensions
// where context handling might be necessary (e.g., for timeouts or cancellation).
func (b *buffer) Write(_ context.Context, data []byte) (int, error) {
	if b.state == readOnly {
		return 0, fmt.Errorf("buffer is in read-only mode")
	}
	return b.Buffer.Write(data)
}

// ReadCloser provides a read-closer for the buffer's content.
// It wraps the buffer's content in a NopCloser to provide a ReadCloser without additional closing behavior,
// as closing a bytes.Buffer is a no-op.
func (b *buffer) ReadCloser() (io.ReadCloser, error) {
	if b.state == writeOnly {
		return nil, fmt.Errorf("buffer is in write-only mode")
	}
	return io.NopCloser(bytes.NewReader(b.Bytes())), nil
}

// CloseForWriting is a no-op for buffer, as there is no resource cleanup needed for bytes.Buffer.
func (b *buffer) CloseForWriting() error {
	b.state = readOnly
	return nil
}

// String returns the buffer's content as a string.
func (b *buffer) String() (string, error) { return b.Buffer.String(), nil }

// Diff contains the information about a file diff in a commit.
// It abstracts the underlying content representation, allowing for flexible handling of diff content.
// The use of contentWriter enables the management of diff data either in memory or on disk,
// based on its size, optimizing resource usage and performance.
type Diff struct {
	PathB     string
	LineStart int
	IsBinary  bool

	// Commit metadata.
	CommitHash    string
	Author        string
	CommitDate    time.Time
	CommitMessage strings.Builder

	contentWriter contentWriter
}

type diffOption func(*Diff)

// withPathB sets the PathB option.
func withPathB(pathB string) diffOption { return func(d *Diff) { d.PathB = pathB } }

// withCustomContentWriter sets the useCustomContentWriter option.
func withCustomContentWriter(cr contentWriter) diffOption {
	return func(d *Diff) { d.contentWriter = cr }
}

// NewDiff creates a new Diff with a threshold.
func NewDiff(opts ...diffOption) *Diff {
	diff := new(Diff)
	for _, opt := range opts {
		opt(diff)
	}

	return diff
}

// Len returns the length of the storage.
func (d *Diff) Len() int { return d.contentWriter.Len() }

// ReadCloser returns a ReadCloser for the contentWriter.
func (d *Diff) ReadCloser() (io.ReadCloser, error) { return d.contentWriter.ReadCloser() }

// write delegates to the contentWriter.
func (d *Diff) write(ctx context.Context, p []byte) error {
	_, err := d.contentWriter.Write(ctx, p)
	return err
}

// finalize ensures proper closure of resources associated with the Diff.
// handle the final flush in the finalize method, in case there's data remaining in the buffer.
// This method should be called to release resources, especially when writing to a file.
func (d *Diff) finalize() error { return d.contentWriter.CloseForWriting() }

// Commit contains commit header info and diffs.
type Commit struct {
	Hash string
	Size int // in bytes
}

// Parser sets values used in GitParse.
type Parser struct {
	maxDiffSize   int
	maxCommitSize int
	dateFormat    string

	useCustomContentWriter bool
}

type ParseState int

const (
	Initial ParseState = iota
	CommitLine
	MergeLine
	AuthorLine
	DateLine
	MessageStartLine
	MessageLine
	MessageEndLine
	DiffLine
	ModeLine
	IndexLine
	FromFileLine
	ToFileLine
	BinaryFileLine
	HunkLineNumberLine
	HunkContentLine
	ParseFailure
)

func (state ParseState) String() string {
	return [...]string{
		"Initial",
		"CommitLine",
		"MergeLine",
		"AuthorLine",
		"DateLine",
		"MessageStartLine",
		"MessageLine",
		"MessageEndLine",
		"DiffLine",
		"ModeLine",
		"IndexLine",
		"FromFileLine",
		"ToFileLine",
		"BinaryFileLine",
		"HunkLineNumberLine",
		"HunkContentLine",
		"ParseFailure",
	}[state]
}

// UseCustomContentWriter sets useCustomContentWriter option.
func UseCustomContentWriter() Option {
	return func(parser *Parser) { parser.useCustomContentWriter = true }
}

// WithMaxDiffSize sets maxDiffSize option. Diffs larger than maxDiffSize will
// be truncated.
func WithMaxDiffSize(maxDiffSize int) Option {
	return func(parser *Parser) {
		parser.maxDiffSize = maxDiffSize
	}
}

// WithMaxCommitSize sets maxCommitSize option. Commits larger than maxCommitSize
// will be put in the commit channel and additional diffs will be added to a
// new commit.
func WithMaxCommitSize(maxCommitSize int) Option {
	return func(parser *Parser) {
		parser.maxCommitSize = maxCommitSize
	}
}

// Option is used for adding options to Config.
type Option func(*Parser)

// NewParser creates a GitParse config from options and sets defaults.
func NewParser(options ...Option) *Parser {
	parser := &Parser{
		dateFormat:    defaultDateFormat,
		maxDiffSize:   defaultMaxDiffSize,
		maxCommitSize: defaultMaxCommitSize,
	}
	for _, option := range options {
		option(parser)
	}
	return parser
}

// RepoPath parses the output of the `git log` command for the `source` path.
func (c *Parser) RepoPath(ctx context.Context, source string, head string, abbreviatedLog bool, excludedGlobs []string, isBare bool) (chan *Diff, error) {
	args := []string{"-C", source, "log", "-p", "--full-history", "--date=format:%a %b %d %H:%M:%S %Y %z"}
	if abbreviatedLog {
		args = append(args, "--diff-filter=AM")
	}
	if head != "" {
		args = append(args, head)
	} else {
		args = append(args, "--all")
	}
	for _, glob := range excludedGlobs {
		args = append(args, "--", ".", fmt.Sprintf(":(exclude)%s", glob))
	}

	cmd := exec.Command("git", args...)
	absPath, err := filepath.Abs(source)
	if err == nil {
		if !isBare {
			cmd.Env = append(cmd.Env, "GIT_DIR="+filepath.Join(absPath, ".git"))
		} else {
			cmd.Env = append(cmd.Env,
				"GIT_DIR="+absPath,
			)
			// We need those variables to handle incoming commits
			// while using trufflehog in pre-receive hooks
			if dir := os.Getenv("GIT_OBJECT_DIRECTORY"); dir != "" {
				cmd.Env = append(cmd.Env, "GIT_OBJECT_DIRECTORY="+dir)
			}
			if dir := os.Getenv("GIT_ALTERNATE_OBJECT_DIRECTORIES"); dir != "" {
				cmd.Env = append(cmd.Env, "GIT_ALTERNATE_OBJECT_DIRECTORIES="+dir)
			}
		}
	}

	return c.executeCommand(ctx, cmd, false)
}

// Staged parses the output of the `git diff` command for the `source` path.
func (c *Parser) Staged(ctx context.Context, source string) (chan *Diff, error) {
	// Provide the --cached flag to diff to get the diff of the staged changes.
	args := []string{"-C", source, "diff", "-p", "--cached", "--full-history", "--diff-filter=AM", "--date=format:%a %b %d %H:%M:%S %Y %z"}

	cmd := exec.Command("git", args...)

	absPath, err := filepath.Abs(source)
	if err == nil {
		cmd.Env = append(cmd.Env, fmt.Sprintf("GIT_DIR=%s", filepath.Join(absPath, ".git")))
	}

	return c.executeCommand(ctx, cmd, true)
}

// executeCommand runs an exec.Cmd, reads stdout and stderr, and waits for the Cmd to complete.
func (c *Parser) executeCommand(ctx context.Context, cmd *exec.Cmd, isStaged bool) (chan *Diff, error) {
	diffChan := make(chan *Diff, 64)

	stdOut, err := cmd.StdoutPipe()
	if err != nil {
		return diffChan, err
	}
	stdErr, err := cmd.StderrPipe()
	if err != nil {
		return diffChan, err
	}

	err = cmd.Start()
	if err != nil {
		return diffChan, err
	}

	go func() {
		scanner := bufio.NewScanner(stdErr)
		for scanner.Scan() {
			ctx.Logger().V(2).Info(scanner.Text())
		}
	}()

	go func() {
<<<<<<< HEAD
		c.FromReader(ctx, stdOut, diffChan, isStaged)
=======
		c.FromReader(ctx, stdOut, commitChan, isStaged)
		if err := stdOut.Close(); err != nil {
			ctx.Logger().V(2).Info("Error closing git stdout pipe.", "error", err)
		}
>>>>>>> 01c9ac7b
		if err := cmd.Wait(); err != nil {
			ctx.Logger().V(2).Info("Error waiting for git command to complete.", "error", err)
		}
	}()

	return diffChan, nil
}

func (c *Parser) FromReader(ctx context.Context, stdOut io.Reader, diffChan chan *Diff, isStaged bool) {
	outReader := bufio.NewReader(stdOut)
	var (
		currentCommit *Commit

		totalLogSize int
	)
	var latestState = Initial

	diff := func(opts ...diffOption) *Diff {
		opts = append(opts, withCustomContentWriter(newBuffer()))
		return NewDiff(opts...)
	}
	if c.useCustomContentWriter {
		diff = func(opts ...diffOption) *Diff {
			opts = append(opts, withCustomContentWriter(bufferedfilewriter.New()))
			return NewDiff(opts...)
		}
	}
	currentDiff := diff()

	defer common.RecoverWithExit(ctx)
	defer close(diffChan)
	for {
		if common.IsDone(ctx) {
			break
		}

		line, err := outReader.ReadBytes([]byte("\n")[0])
		if err != nil && len(line) == 0 {
			break
		}

		switch {
		case isCommitLine(isStaged, latestState, line):
			latestState = CommitLine

			// If there is a currentDiff, add it to currentCommit.
			if currentDiff.Len() > 0 || currentDiff.IsBinary {
				if err := currentDiff.finalize(); err != nil {
					ctx.Logger().Error(
						err,
						"failed to finalize diff",
						"commit", currentCommit.Hash,
						"diff", currentDiff.PathB,
						"size", currentDiff.Len(),
						"latest_state", latestState.String(),
					)
				}
				currentDiff.CommitHash = currentCommit.Hash
				diffChan <- currentDiff
				currentCommit.Size += currentDiff.Len()
			}
			// If there is a currentCommit, send it to the channel.
			if currentCommit != nil {
				totalLogSize += currentCommit.Size
			}
			// Create a new currentDiff and currentCommit
			currentDiff = diff()
			currentCommit = &Commit{}
			currentDiff.CommitMessage = strings.Builder{}
			// Check that the commit line contains a hash and set it.
			if len(line) >= 47 {
				currentCommit.Hash = string(line[7:47])
				currentDiff.CommitHash = currentCommit.Hash
			}
		case isMergeLine(isStaged, latestState, line):
			latestState = MergeLine
		case isAuthorLine(isStaged, latestState, line):
			latestState = AuthorLine

			currentDiff.Author = strings.TrimRight(string(line[8:]), "\n")
		case isDateLine(isStaged, latestState, line):
			latestState = DateLine

			date, err := time.Parse(c.dateFormat, strings.TrimSpace(string(line[6:])))
			if err != nil {
				ctx.Logger().V(2).Info("Could not parse date from git stream.", "error", err)
			}
			currentDiff.CommitDate = date
		case isMessageStartLine(isStaged, latestState, line):
			latestState = MessageStartLine
			// NoOp
		case isMessageLine(isStaged, latestState, line):
			latestState = MessageLine

			currentDiff.CommitMessage.Write(line[4:])
		case isMessageEndLine(isStaged, latestState, line):
			latestState = MessageEndLine
			// NoOp
		case isDiffLine(isStaged, latestState, line):
			latestState = DiffLine

			// This should never be nil, but check in case the stdin stream is messed up.
			if currentCommit == nil {
				currentCommit = &Commit{}
			}
			if currentDiff.Len() > 0 || currentDiff.IsBinary {
				if err := currentDiff.finalize(); err != nil {
					ctx.Logger().Error(err,
						"failed to finalize diff",
						"commit", currentCommit.Hash,
						"diff", currentDiff.PathB,
						"size", currentDiff.Len(),
						"latest_state", latestState.String(),
					)
				}
				currentDiff.CommitHash = currentCommit.Hash
				diffChan <- currentDiff
			}
			currentDiff = diff()
		case isModeLine(latestState, line):
			latestState = ModeLine
			// NoOp
		case isIndexLine(latestState, line):
			latestState = IndexLine
			// NoOp
		case isBinaryLine(latestState, line):
			latestState = BinaryFileLine

			currentDiff.PathB = pathFromBinaryLine(line)

			// Don't do anything if the file is deleted. (pathA has file path, pathB is /dev/null)
			if currentDiff.PathB != "" {
				currentDiff.IsBinary = true
			}
		case isFromFileLine(latestState, line):
			latestState = FromFileLine
			// NoOp
		case isToFileLine(latestState, line):
			latestState = ToFileLine

			// TODO: Is this fix still required?
			currentDiff.PathB = strings.TrimRight(strings.TrimRight(string(line[6:]), "\n"), "\t") // Trim the newline and tab characters. https://github.com/trufflesecurity/trufflehog/issues/1060
		case isHunkLineNumberLine(latestState, line):
			latestState = HunkLineNumberLine

			if currentDiff.Len() > 0 || currentDiff.IsBinary {
				if err := currentDiff.finalize(); err != nil {
					ctx.Logger().Error(
						err,
						"failed to finalize diff",
						"commit", currentCommit.Hash,
						"diff", currentDiff.PathB,
						"size", currentDiff.Len(),
						"latest_state", latestState.String(),
					)
				}
				currentDiff.CommitHash = currentCommit.Hash
				diffChan <- currentDiff
			}
			currentDiff = diff(withPathB(currentDiff.PathB))

			words := bytes.Split(line, []byte(" "))
			if len(words) >= 3 {
				startSlice := bytes.Split(words[2], []byte(","))
				lineStart, err := strconv.Atoi(string(startSlice[0]))
				if err == nil {
					currentDiff.LineStart = lineStart
				}
			}
		case isHunkContextLine(latestState, line):
			if latestState != HunkContentLine {
				latestState = HunkContentLine
			}
			// TODO: Why do we care about this? It creates empty lines in the diff. If there are no plusLines, it's just newlines.
			if err := currentDiff.write(ctx, []byte("\n")); err != nil {
				ctx.Logger().Error(err, "failed to write to diff")
			}
		case isHunkPlusLine(latestState, line):
			if latestState != HunkContentLine {
				latestState = HunkContentLine
			}

			if err := currentDiff.write(ctx, line[1:]); err != nil {
				ctx.Logger().Error(err, "failed to write to diff")
			}
			// NoOp. We only care about additions.
		case isHunkMinusLine(latestState, line),
			isHunkNewlineWarningLine(latestState, line),
			isHunkEmptyLine(latestState, line):
			if latestState != HunkContentLine {
				latestState = HunkContentLine
			}
			// NoOp
		case isCommitSeparatorLine(latestState, line):
			// NoOp
		default:
			// Skip ahead until we find the next diff or commit.
			if latestState == ParseFailure {
				continue
			}

			// Here be dragons...
			// Build an informative error message.
			err := fmt.Errorf(`invalid line "%s" after state "%s"`, line, latestState)
			var logger logr.Logger
			if currentCommit != nil && currentCommit.Hash != "" {
				logger = ctx.Logger().WithValues("commit", currentCommit.Hash)
			} else {
				logger = ctx.Logger()
			}
			logger.Error(err, "failed to parse Git input. Recovering at the latest commit or diff...")

			latestState = ParseFailure
		}
		if currentCommit != nil && currentDiff != nil {
			currentDiff.CommitHash = currentCommit.Hash
		}

		if currentDiff.Len() > c.maxDiffSize {
			ctx.Logger().V(2).Info(fmt.Sprintf(
				"Diff for %s exceeded MaxDiffSize(%d)", currentDiff.PathB, c.maxDiffSize,
			))
			break
		}
	}
	cleanupParse(ctx, currentCommit, currentDiff, diffChan, &totalLogSize)

	ctx.Logger().V(2).Info("finished parsing git log.", "total_log_size", totalLogSize)
}

func isMergeLine(isStaged bool, latestState ParseState, line []byte) bool {
	if isStaged || latestState != CommitLine {
		return false
	}
	if len(line) > 6 && bytes.Equal(line[:6], []byte("Merge:")) {
		return true
	}
	return false
}

// commit 7a95bbf0199e280a0e42dbb1d1a3f56cdd0f6e05
func isCommitLine(isStaged bool, latestState ParseState, line []byte) bool {
	if isStaged || !(latestState == Initial ||
		latestState == MessageStartLine ||
		latestState == MessageEndLine ||
		latestState == ModeLine ||
		latestState == IndexLine ||
		latestState == BinaryFileLine ||
		latestState == ToFileLine ||
		latestState == HunkContentLine ||
		latestState == ParseFailure) {
		return false
	}

	if len(line) > 7 && bytes.Equal(line[:7], []byte("commit ")) {
		return true
	}
	return false
}

// Author: Bill Rich <bill.rich@trufflesec.com>
func isAuthorLine(isStaged bool, latestState ParseState, line []byte) bool {
	if isStaged || !(latestState == CommitLine || latestState == MergeLine) {
		return false
	}
	if len(line) > 8 && bytes.Equal(line[:7], []byte("Author:")) {
		return true
	}
	return false
}

// Date:   Tue Aug 10 15:20:40 2021 +0100
func isDateLine(isStaged bool, latestState ParseState, line []byte) bool {
	if isStaged || latestState != AuthorLine {
		return false
	}
	if len(line) > 7 && bytes.Equal(line[:5], []byte("Date:")) {
		return true
	}
	return false
}

// Line directly after Date with only a newline.
func isMessageStartLine(isStaged bool, latestState ParseState, line []byte) bool {
	if isStaged || latestState != DateLine {
		return false
	}
	// TODO: Improve the implementation of this and isMessageEndLine
	if len(strings.TrimRight(string(line[:]), "\r\n")) == 0 {
		return true
	}
	return false
}

// Line that starts with 4 spaces
func isMessageLine(isStaged bool, latestState ParseState, line []byte) bool {
	if isStaged || !(latestState == MessageStartLine || latestState == MessageLine) {
		return false
	}
	if len(line) > 4 && bytes.Equal(line[:4], []byte("    ")) {
		return true
	}
	return false
}

// Line directly after MessageLine with only a newline.
func isMessageEndLine(isStaged bool, latestState ParseState, line []byte) bool {
	if isStaged || latestState != MessageLine {
		return false
	}
	if len(strings.TrimRight(string(line[:]), "\r\n")) == 0 {
		return true
	}
	return false
}

// diff --git a/internal/addrs/move_endpoint_module.go b/internal/addrs/move_endpoint_module.go
func isDiffLine(isStaged bool, latestState ParseState, line []byte) bool {
	if !(latestState == MessageStartLine || // Empty commit messages can go from MessageStart->Diff
		latestState == MessageEndLine ||
		latestState == BinaryFileLine ||
		latestState == IndexLine ||
		latestState == HunkContentLine ||
		latestState == ParseFailure) {
		if latestState == Initial && !isStaged {
			return false
		}
	}
	if len(line) > 11 && bytes.Equal(line[:11], []byte("diff --git ")) {
		return true
	}
	return false
}

// old mode 100644
// new mode 100755
// new file mode 100644
// similarity index 100%
// rename from old.txt
// rename to new.txt
// deleted file mode 100644
func isModeLine(latestState ParseState, line []byte) bool {
	if !(latestState == DiffLine || latestState == ModeLine) {
		return false
	}
	// This could probably be better written.
	if (len(line) > 17 && bytes.Equal(line[:17], []byte("deleted file mode"))) ||
		(len(line) > 16 && bytes.Equal(line[:16], []byte("similarity index"))) ||
		(len(line) > 13 && bytes.Equal(line[:13], []byte("new file mode"))) ||
		(len(line) > 11 && bytes.Equal(line[:11], []byte("rename from"))) ||
		(len(line) > 9 && bytes.Equal(line[:9], []byte("rename to"))) ||
		(len(line) > 8 && bytes.Equal(line[:8], []byte("old mode"))) ||
		(len(line) > 8 && bytes.Equal(line[:8], []byte("new mode"))) {
		return true
	}
	return false
}

// index 1ed6fbee1..aea1e643a 100644
// index 00000000..e69de29b
func isIndexLine(latestState ParseState, line []byte) bool {
	if !(latestState == DiffLine || latestState == ModeLine) {
		return false
	}
	if len(line) > 6 && bytes.Equal(line[:6], []byte("index ")) {
		return true
	}
	return false
}

// Binary files /dev/null and b/plugin.sig differ
func isBinaryLine(latestState ParseState, line []byte) bool {
	if latestState != IndexLine {
		return false
	}
	if len(line) > 7 && bytes.Equal(line[:6], []byte("Binary")) {
		return true
	}
	return false
}

// Get the b/ file path. Ignoring the edge case of files having `and /b` in the name for simplicity.
func pathFromBinaryLine(line []byte) string {
	logger := context.Background().Logger()
	sbytes := bytes.Split(line, []byte(" and b/"))
	if len(sbytes) != 2 {
		logger.V(2).Info("Expected binary line to be in 'Binary files a/fileA and b/fileB differ' format.", "got", line)
		return ""
	}
	bRaw := sbytes[1]
	return string(bRaw[:len(bRaw)-8]) // drop the "b/" and " differ\n"
}

// --- a/internal/addrs/move_endpoint_module.go
// --- /dev/null
func isFromFileLine(latestState ParseState, line []byte) bool {
	if !(latestState == IndexLine || latestState == ModeLine) {
		return false
	}
	if len(line) >= 6 && bytes.Equal(line[:4], []byte("--- ")) {
		return true
	}
	return false
}

// +++ b/internal/addrs/move_endpoint_module.go
func isToFileLine(latestState ParseState, line []byte) bool {
	if latestState != FromFileLine {
		return false
	}
	if len(line) >= 6 && bytes.Equal(line[:4], []byte("+++ ")) {
		return true
	}
	return false
}

// @@ -298 +298 @@ func maxRetryErrorHandler(resp *http.Response, err error, numTries int)
func isHunkLineNumberLine(latestState ParseState, line []byte) bool {
	if !(latestState == ToFileLine || latestState == HunkContentLine) {
		return false
	}
	if len(line) >= 8 && bytes.Equal(line[:2], []byte("@@")) {
		return true
	}
	return false
}

// fmt.Println("ok")
// (There's a space before `fmt` that gets removed by the formatter.)
func isHunkContextLine(latestState ParseState, line []byte) bool {
	if !(latestState == HunkLineNumberLine || latestState == HunkContentLine) {
		return false
	}
	if len(line) >= 1 && bytes.Equal(line[:1], []byte(" ")) {
		return true
	}
	return false
}

// +fmt.Println("ok")
func isHunkPlusLine(latestState ParseState, line []byte) bool {
	if !(latestState == HunkLineNumberLine || latestState == HunkContentLine) {
		return false
	}
	if len(line) >= 1 && bytes.Equal(line[:1], []byte("+")) {
		return true
	}
	return false
}

// -fmt.Println("ok")
func isHunkMinusLine(latestState ParseState, line []byte) bool {
	if !(latestState == HunkLineNumberLine || latestState == HunkContentLine) {
		return false
	}
	if len(line) >= 1 && bytes.Equal(line[:1], []byte("-")) {
		return true
	}
	return false
}

// \ No newline at end of file
func isHunkNewlineWarningLine(latestState ParseState, line []byte) bool {
	if latestState != HunkContentLine {
		return false
	}
	if len(line) >= 27 && bytes.Equal(line[:27], []byte("\\ No newline at end of file")) {
		return true
	}
	return false
}

// Newline after hunk, or an empty line, e.g.
// +}
//
// commit 00920984e3435057f09cee5468850f7546dfa637 (tag: v3.42.0)
func isHunkEmptyLine(latestState ParseState, line []byte) bool {
	if !(latestState == HunkLineNumberLine || latestState == HunkContentLine) {
		return false
	}
	// TODO: Can this also be `\n\r`?
	if len(line) == 1 && bytes.Equal(line[:1], []byte("\n")) {
		return true
	}
	return false
}

func isCommitSeparatorLine(latestState ParseState, line []byte) bool {
	if (latestState == ModeLine || latestState == IndexLine || latestState == BinaryFileLine || latestState == ToFileLine) &&
		len(line) == 1 && bytes.Equal(line[:1], []byte("\n")) {
		return true
	}
	return false
}

func cleanupParse(ctx context.Context, currentCommit *Commit, currentDiff *Diff, diffChan chan *Diff, totalLogSize *int) {
	if err := currentDiff.finalize(); err != nil {
		ctx.Logger().Error(err, "failed to finalize diff")
		return
	}

	// Ignore empty or binary diffs (this condition may be redundant).
	if currentDiff != nil && (currentDiff.Len() > 0 || currentDiff.IsBinary) {
		currentDiff.CommitHash = currentCommit.Hash
		diffChan <- currentDiff
	}
	if currentCommit != nil {
		if totalLogSize != nil {
			*totalLogSize += currentCommit.Size
		}
	}
}<|MERGE_RESOLUTION|>--- conflicted
+++ resolved
@@ -327,14 +327,10 @@
 	}()
 
 	go func() {
-<<<<<<< HEAD
 		c.FromReader(ctx, stdOut, diffChan, isStaged)
-=======
-		c.FromReader(ctx, stdOut, commitChan, isStaged)
 		if err := stdOut.Close(); err != nil {
 			ctx.Logger().V(2).Info("Error closing git stdout pipe.", "error", err)
 		}
->>>>>>> 01c9ac7b
 		if err := cmd.Wait(); err != nil {
 			ctx.Logger().V(2).Info("Error waiting for git command to complete.", "error", err)
 		}
