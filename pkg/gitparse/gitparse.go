--- conflicted
+++ resolved
@@ -392,10 +392,6 @@
 	)
 	var latestState = Initial
 
-<<<<<<< HEAD
-	writer := c.contentWriter()
-	currentDiff := NewDiff(withCustomContentWriter(writer))
-=======
 	diff := func(opts ...diffOption) *Diff {
 		opts = append(opts, withCustomContentWriter(newBuffer()))
 		return NewDiff(opts...)
@@ -407,7 +403,6 @@
 		}
 	}
 	currentDiff := diff()
->>>>>>> 135cc3eb
 
 	defer common.RecoverWithExit(ctx)
 	defer close(commitChan)
@@ -450,12 +445,8 @@
 				totalLogSize += currentCommit.Size
 			}
 			// Create a new currentDiff and currentCommit
-<<<<<<< HEAD
-			currentDiff = NewDiff(withCustomContentWriter(c.contentWriter()))
-=======
+			currentCommit = &Commit{}
 			currentDiff = diff()
-			// currentDiff = NewDiff(withCustomContentWriter(c.contentWriter()))
->>>>>>> 135cc3eb
 			currentCommit = &Commit{Message: strings.Builder{}}
 			// Check that the commit line contains a hash and set it.
 			if len(line) >= 47 {
@@ -523,12 +514,8 @@
 					currentCommit.Message.WriteString(oldCommit.Message.String())
 				}
 			}
-<<<<<<< HEAD
-			currentDiff = NewDiff(withCustomContentWriter(c.contentWriter()))
-=======
 			currentDiff = diff()
 			// currentDiff = NewDiff(withCustomContentWriter(c.contentWriter()))
->>>>>>> 135cc3eb
 		case isModeLine(isStaged, latestState, line):
 			latestState = ModeLine
 			// NoOp
@@ -568,11 +555,7 @@
 				}
 				currentCommit.Diffs = append(currentCommit.Diffs, *currentDiff)
 			}
-<<<<<<< HEAD
-			currentDiff = NewDiff(withCustomContentWriter(c.contentWriter()), withPathB(currentDiff.PathB))
-=======
 			currentDiff = diff(withPathB(currentDiff.PathB))
->>>>>>> 135cc3eb
 
 			words := bytes.Split(line, []byte(" "))
 			if len(words) >= 3 {
