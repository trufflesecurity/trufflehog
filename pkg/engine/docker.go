package engine

import (
	"runtime"

	"google.golang.org/protobuf/proto"
	"google.golang.org/protobuf/types/known/anypb"

	"github.com/trufflesecurity/trufflehog/v3/pkg/context"
	"github.com/trufflesecurity/trufflehog/v3/pkg/pb/sourcespb"
	"github.com/trufflesecurity/trufflehog/v3/pkg/sources"
	"github.com/trufflesecurity/trufflehog/v3/pkg/sources/docker"
)

// ScanDocker scans a given docker connection.
func (e *Engine) ScanDocker(ctx context.Context, c sources.DockerConfig) (sources.JobProgressRef, error) {
	connection := &sourcespb.Docker{Images: c.Images}

	switch {
	case c.UseDockerKeychain:
		connection.Credential = &sourcespb.Docker_DockerKeychain{DockerKeychain: true}
	case len(c.BearerToken) > 0:
		connection.Credential = &sourcespb.Docker_BearerToken{BearerToken: c.BearerToken}
	default:
		connection.Credential = &sourcespb.Docker_Unauthenticated{}
	}

	var conn anypb.Any
	err := anypb.MarshalFrom(&conn, connection, proto.MarshalOptions{})
	if err != nil {
		ctx.Logger().Error(err, "failed to marshal gitlab connection")
		return sources.JobProgressRef{}, err
	}

	sourceName := "trufflehog - docker"
	sourceID, jobID, _ := e.sourceManager.GetIDs(ctx, sourceName, docker.SourceType)

	dockerSource := &docker.Source{}
	if err := dockerSource.Init(ctx, sourceName, jobID, sourceID, true, &conn, runtime.NumCPU()); err != nil {
		return sources.JobProgressRef{}, err
	}
<<<<<<< HEAD
	_, err = e.sourceManager.EnumerateAndScan(ctx, sourceName, dockerSource)
	return err
=======
	return e.sourceManager.Run(ctx, sourceName, dockerSource)
>>>>>>> eca130fc
}<|MERGE_RESOLUTION|>--- conflicted
+++ resolved
@@ -39,10 +39,5 @@
 	if err := dockerSource.Init(ctx, sourceName, jobID, sourceID, true, &conn, runtime.NumCPU()); err != nil {
 		return sources.JobProgressRef{}, err
 	}
-<<<<<<< HEAD
-	_, err = e.sourceManager.EnumerateAndScan(ctx, sourceName, dockerSource)
-	return err
-=======
-	return e.sourceManager.Run(ctx, sourceName, dockerSource)
->>>>>>> eca130fc
+	return e.sourceManager.EnumerateAndScan(ctx, sourceName, dockerSource)
 }