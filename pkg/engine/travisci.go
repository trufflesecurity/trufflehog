--- conflicted
+++ resolved
@@ -34,10 +34,5 @@
 	if err := travisSource.Init(ctx, sourceName, jobID, sourceID, true, &conn, runtime.NumCPU()); err != nil {
 		return sources.JobProgressRef{}, err
 	}
-<<<<<<< HEAD
-	_, err = e.sourceManager.EnumerateAndScan(ctx, sourceName, travisSource)
-	return err
-=======
-	return e.sourceManager.Run(ctx, sourceName, travisSource)
->>>>>>> eca130fc
+	return e.sourceManager.EnumerateAndScan(ctx, sourceName, travisSource)
 }