--- conflicted
+++ resolved
@@ -61,10 +61,5 @@
 	if err := postmanSource.Init(ctx, sourceName, jobID, sourceID, true, &conn, c.Concurrency); err != nil {
 		return sources.JobProgressRef{}, err
 	}
-<<<<<<< HEAD
-	_, err = e.sourceManager.EnumerateAndScan(ctx, sourceName, postmanSource)
-	return err
-=======
-	return e.sourceManager.Run(ctx, sourceName, postmanSource)
->>>>>>> eca130fc
+	return e.sourceManager.EnumerateAndScan(ctx, sourceName, postmanSource)
 }