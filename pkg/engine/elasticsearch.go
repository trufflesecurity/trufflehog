package engine

import (
	"runtime"

	"google.golang.org/protobuf/proto"
	"google.golang.org/protobuf/types/known/anypb"

	"github.com/trufflesecurity/trufflehog/v3/pkg/context"
	"github.com/trufflesecurity/trufflehog/v3/pkg/pb/sourcespb"
	"github.com/trufflesecurity/trufflehog/v3/pkg/sources"
	"github.com/trufflesecurity/trufflehog/v3/pkg/sources/elasticsearch"
)

// ScanElasticsearch scans a Elasticsearch installation.
func (e *Engine) ScanElasticsearch(ctx context.Context, c sources.ElasticsearchConfig) (sources.JobProgressRef, error) {
	connection := &sourcespb.Elasticsearch{
		Nodes:          c.Nodes,
		Username:       c.Username,
		Password:       c.Password,
		CloudId:        c.CloudID,
		ApiKey:         c.APIKey,
		ServiceToken:   c.ServiceToken,
		IndexPattern:   c.IndexPattern,
		QueryJson:      c.QueryJSON,
		SinceTimestamp: c.SinceTimestamp,
		BestEffortScan: c.BestEffortScan,
	}

	var conn anypb.Any
	err := anypb.MarshalFrom(&conn, connection, proto.MarshalOptions{})
	if err != nil {
		ctx.Logger().Error(err, "failed to marshal Elasticsearch connection")
		return sources.JobProgressRef{}, err
	}

	sourceName := "trufflehog - Elasticsearch"
	sourceID, jobID, _ := e.sourceManager.GetIDs(ctx, sourceName, elasticsearch.SourceType)

	elasticsearchSource := &elasticsearch.Source{}
	if err := elasticsearchSource.Init(ctx, sourceName, jobID, sourceID, true, &conn, runtime.NumCPU()); err != nil {
		return sources.JobProgressRef{}, err
	}
<<<<<<< HEAD
	_, err = e.sourceManager.EnumerateAndScan(ctx, sourceName, elasticsearchSource)
	return err
=======
	return e.sourceManager.Run(ctx, sourceName, elasticsearchSource)
>>>>>>> eca130fc
}<|MERGE_RESOLUTION|>--- conflicted
+++ resolved
@@ -41,10 +41,5 @@
 	if err := elasticsearchSource.Init(ctx, sourceName, jobID, sourceID, true, &conn, runtime.NumCPU()); err != nil {
 		return sources.JobProgressRef{}, err
 	}
-<<<<<<< HEAD
-	_, err = e.sourceManager.EnumerateAndScan(ctx, sourceName, elasticsearchSource)
-	return err
-=======
-	return e.sourceManager.Run(ctx, sourceName, elasticsearchSource)
->>>>>>> eca130fc
+	return e.sourceManager.EnumerateAndScan(ctx, sourceName, elasticsearchSource)
 }