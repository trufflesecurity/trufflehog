package iobuf

import (
	"errors"
	"io"
	"os"

	"github.com/trufflesecurity/trufflehog/v3/pkg/buffers/buffer"
	"github.com/trufflesecurity/trufflehog/v3/pkg/buffers/pool"
	"github.com/trufflesecurity/trufflehog/v3/pkg/cleantemp"
)

const defaultBufferSize = 1 << 16 // 64KB

var defaultBufferPool *pool.Pool

func init() { defaultBufferPool = pool.NewBufferPool(defaultBufferSize) }

// BufferedReadSeeker provides a buffered reading interface with seeking capabilities.
// It wraps an io.Reader and optionally an io.Seeker, allowing for efficient
// reading and seeking operations, even on non-seekable underlying readers.
//
// For small amounts of data, it uses an in-memory buffer (bytes.Buffer) to store
// read bytes. When the amount of data exceeds a specified threshold, it switches
// to disk-based buffering using a temporary file. This approach balances memory
// usage and performance, allowing efficient handling of both small and large data streams.
//
// The struct manages the transition between in-memory and disk-based buffering
// transparently, providing a seamless reading and seeking experience regardless
// of the underlying data size or the seekability of the original reader.
//
// If the underlying reader is seekable, direct seeking operations are performed
// on it. For non-seekable readers, seeking is emulated using the buffer or
// temporary file.
type BufferedReadSeeker struct {
	reader     io.Reader
	seeker     io.Seeker // If the reader supports seeking, it's stored here for direct access
	isSeekable bool      // Indicates if the reader supports reliable seeking operations

	bufPool *pool.Pool     // Pool for storing buffers for reuse.
	buf     *buffer.Buffer // Buffer for storing data under the threshold in memory.

	bytesRead int64 // Total number of bytes read from the underlying reader
	index     int64 // Current position in the virtual stream

	threshold      int64    // Threshold for switching to file buffering
	tempFile       *os.File // Temporary file for disk-based buffering
	tempFileName   string   // Name of the temporary file
	diskBufferSize int64    // Size of data written to disk

	// Fields to provide a quick way to determine the total size of the reader
	// without having to seek.
	totalSize int64 // Total size of the reader
	sizeKnown bool  // Whether the total size of the reader is known
}

// isSeekable checks if a reader reliably supports seeking operations.
// Some types, like os.File when used as a pipe, may implement io.Seeker
// but do not actually support seeking.
func isSeekable(r io.Reader) bool {
	seeker, ok := r.(io.Seeker)
	if !ok {
		return false
	}

	_, err := seeker.Seek(0, io.SeekCurrent)
	return err == nil
}

// NewBufferedReaderSeeker creates and initializes a BufferedReadSeeker.
// It takes an io.Reader and checks if it supports seeking.
// If the reader supports seeking, it is stored in the seeker field.
func NewBufferedReaderSeeker(r io.Reader) *BufferedReadSeeker {
	const defaultThreshold = 1 << 24 // 16MB threshold for switching to file buffering

	var (
		buf      *buffer.Buffer
		seeker   io.Seeker
		seekable bool
	)

	if isSeekable(r) {
		seeker, _ = r.(io.Seeker)
		seekable = true
	} else {
		buf = defaultBufferPool.Get()
	}

	return &BufferedReadSeeker{
		reader:     r,
		seeker:     seeker,
		isSeekable: seekable,
		bufPool:    defaultBufferPool,
		buf:        buf,
		threshold:  defaultThreshold,
	}
}

// Read reads len(out) bytes from the reader starting at the current index.
// It handles both seekable and non-seekable underlying readers efficiently.
func (br *BufferedReadSeeker) Read(out []byte) (int, error) {
	if br.isSeekable {
		// For seekable readers, read directly from the underlying reader.
		n, err := br.reader.Read(out)
		if n > 0 {
			br.bytesRead += int64(n)
		}
		return n, err
	}

<<<<<<< HEAD
	if br.buf == nil {
		br.buf = br.bufPool.Get()
=======
	// If we have a temp file and the total size is known, we can read directly from it.
	if br.sizeKnown && br.tempFile != nil {
		if br.index >= br.totalSize {
			return 0, io.EOF
		}
		if _, err := br.tempFile.Seek(br.index, io.SeekStart); err != nil {
			return 0, err
		}
		n, err := br.tempFile.Read(out)
		br.index += int64(n)
		return n, err
>>>>>>> a966a47b
	}

	var (
		totalBytesRead int
		err            error
	)

	// If the current read position is within the in-memory buffer.
	if br.index < int64(br.buf.Len()) {
		totalBytesRead = copy(out, br.buf.Bytes()[br.index:])
		br.index += int64(totalBytesRead)
		if totalBytesRead == len(out) {
			return totalBytesRead, nil
		}
		out = out[totalBytesRead:]
	}

	// If we've exceeded the in-memory threshold and have a temp file.
	if br.tempFile != nil && br.index < br.diskBufferSize {
		if _, err := br.tempFile.Seek(br.index-int64(br.buf.Len()), io.SeekStart); err != nil {
			return totalBytesRead, err
		}
		m, err := br.tempFile.Read(out)
		totalBytesRead += m
		br.index += int64(m)
		if err != nil && !errors.Is(err, io.EOF) {
			return totalBytesRead, err
		}
		if totalBytesRead == len(out) {
			return totalBytesRead, nil
		}
		out = out[totalBytesRead:]
	}

	if len(out) == 0 {
		return totalBytesRead, nil
	}

	// If we still need to read more data.
	var raderBytes int
	raderBytes, err = br.reader.Read(out)
	totalBytesRead += raderBytes
	br.index += int64(raderBytes)

	if writeErr := br.writeData(out[:raderBytes]); writeErr != nil {
		return totalBytesRead, writeErr
	}

	if errors.Is(err, io.EOF) {
		br.totalSize = br.bytesRead
		br.sizeKnown = true
	}

	return totalBytesRead, err
}

// Seek sets the offset for the next Read or Write to offset.
// It supports both seekable and non-seekable underlying readers.
func (br *BufferedReadSeeker) Seek(offset int64, whence int) (int64, error) {
	if br.isSeekable {
		// Use the underlying Seeker if available.
		return br.seeker.Seek(offset, whence)
	}

	// Manual seeking for non-seekable readers.
	newIndex := br.index

	switch whence {
	case io.SeekStart:
		newIndex = offset
	case io.SeekCurrent:
		newIndex += offset
	case io.SeekEnd:
		// If we already know the total size, we can use it directly.
		if !br.sizeKnown {
			if err := br.readToEnd(); err != nil {
				return 0, err
			}
		}
		newIndex = br.totalSize + offset
	default:
		return 0, errors.New("invalid whence value")
	}

	if newIndex < 0 {
		return 0, errors.New("can not seek to before start of reader")
	}

	// For non-seekable readers, we need to ensure we've read up to the new index.
	if br.seeker == nil && newIndex > br.bytesRead {
		if err := br.readUntil(newIndex); err != nil {
			return 0, err
		}
	}

	br.index = newIndex

	// Update bytesRead only if we've moved beyond what we've read so far.
	if br.index > br.bytesRead {
		br.bytesRead = br.index
	}

	return newIndex, nil
}

func (br *BufferedReadSeeker) readToEnd() error {
	buf := br.bufPool.Get()
	defer br.bufPool.Put(buf)

	for {
		n, err := io.CopyN(buf, br.reader, defaultBufferSize)
		if n > 0 {
			// Write the data from the buffer.
			if writeErr := br.writeData(buf.Bytes()[:n]); writeErr != nil {
				return writeErr
			}
		}
		// Reset the buffer for the next iteration.
		buf.Reset()
		if errors.Is(err, io.EOF) {
			break
		}
		if err != nil {
			return err
		}
	}

<<<<<<< HEAD
=======
	// If a temporary file exists and the buffer contains data,
	// flush the buffer to the file. This allows future operations
	// to utilize the temporary file exclusively, simplifying
	// management by avoiding separate handling of the buffer and file.
	if br.tempFile != nil && br.buf.Len() > 0 {
		if err := br.flushBufferToDisk(); err != nil {
			return err
		}
	}

>>>>>>> a966a47b
	br.totalSize = br.bytesRead
	br.sizeKnown = true

	return nil
}

func (br *BufferedReadSeeker) writeData(data []byte) error {
	_, err := br.buf.Write(data)
	if err != nil {
		return err
	}
	br.bytesRead += int64(len(data))

	// Check if we've reached or exceeded the threshold.
	if br.buf.Len() < int(br.threshold) {
		return nil
	}

	if br.tempFile == nil {
		if err := br.createTempFile(); err != nil {
			return err
		}
	}

	// Flush the buffer to disk.
	return br.flushBufferToDisk()
}

func (br *BufferedReadSeeker) readUntil(index int64) error {
	buf := br.bufPool.Get()
	defer br.bufPool.Put(buf)

	for br.bytesRead < index {
		remaining := index - br.bytesRead
		bufSize := int64(defaultBufferSize)
		if remaining < bufSize {
			bufSize = remaining
		}

		n, err := io.CopyN(buf, br, bufSize)
		if err != nil && !errors.Is(err, io.EOF) {
			return err
		}

		if n == 0 {
			break
		}

		buf.Reset()
	}

	return nil
}

func (br *BufferedReadSeeker) createTempFile() error {
	tempFile, err := os.CreateTemp(os.TempDir(), cleantemp.MkFilename())
	if err != nil {
		return err
	}
	br.tempFile = tempFile
	br.tempFileName = tempFile.Name()

	return nil
}

func (br *BufferedReadSeeker) flushBufferToDisk() error {
	n, err := br.buf.WriteTo(br.tempFile)
	if err != nil {
		return err
	}
	br.diskBufferSize += n

	return err
}

// ReadAt reads len(out) bytes into out starting at offset off in the underlying input source.
// It uses Seek and Read to implement random access reading.
func (br *BufferedReadSeeker) ReadAt(out []byte, offset int64) (int, error) {
	if br.isSeekable {
		// Use the underlying Seeker if available.
		_, err := br.Seek(offset, io.SeekStart)
		if err != nil {
			return 0, err
		}
		return br.Read(out)
	}

	currentIndex := br.index

	if _, err := br.Seek(offset, io.SeekStart); err != nil {
		return 0, err
	}

	n, err := br.Read(out)
	if err != nil {
		return n, err
	}

	// Seek back to the original position.
	if _, err = br.Seek(currentIndex, io.SeekStart); err != nil {
		return n, err
	}

	return n, err
}

// Close closes the BufferedReadSeeker and releases any resources used.
// It closes the temporary file if one was created and removes it from disk and
// returns the buffer to the pool.
func (br *BufferedReadSeeker) Close() error {
	if br.buf != nil {
		br.bufPool.Put(br.buf)
	}

	if br.tempFile != nil {
		br.tempFile.Close()
		return os.Remove(br.tempFileName)
	}
	return nil
}<|MERGE_RESOLUTION|>--- conflicted
+++ resolved
@@ -108,10 +108,6 @@
 		return n, err
 	}
 
-<<<<<<< HEAD
-	if br.buf == nil {
-		br.buf = br.bufPool.Get()
-=======
 	// If we have a temp file and the total size is known, we can read directly from it.
 	if br.sizeKnown && br.tempFile != nil {
 		if br.index >= br.totalSize {
@@ -123,7 +119,10 @@
 		n, err := br.tempFile.Read(out)
 		br.index += int64(n)
 		return n, err
->>>>>>> a966a47b
+	}
+
+	if br.buf == nil {
+		br.buf = br.bufPool.Get()
 	}
 
 	var (
@@ -251,8 +250,6 @@
 		}
 	}
 
-<<<<<<< HEAD
-=======
 	// If a temporary file exists and the buffer contains data,
 	// flush the buffer to the file. This allows future operations
 	// to utilize the temporary file exclusively, simplifying
@@ -263,7 +260,6 @@
 		}
 	}
 
->>>>>>> a966a47b
 	br.totalSize = br.bytesRead
 	br.sizeKnown = true
 
