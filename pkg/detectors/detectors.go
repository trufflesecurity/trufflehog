--- conflicted
+++ resolved
@@ -89,14 +89,10 @@
 	DetectorType detectorspb.DetectorType
 	// DetectorName is the name of the Detector. Used for custom detectors.
 	DetectorName string
-<<<<<<< HEAD
 	// DecoderType is the type of Decoder.
 	DecoderType           detectorspb.DecoderType
 	Verified              bool
 	VerificationFromCache bool
-=======
-	Verified     bool
->>>>>>> 42f01f08
 	// Raw contains the raw secret identifier data. Prefer IDs over secrets since it is used for deduping after hashing.
 	Raw []byte
 	// RawV2 contains the raw secret identifier that is a combination of both the ID and the secret.
