package tineswebhook

import (
	"context"
	"net/http"
	"strings"

	regexp "github.com/wasilibs/go-re2"

<<<<<<< HEAD
=======
	"github.com/trufflesecurity/trufflehog/v3/pkg/common"
>>>>>>> daa45cfa
	"github.com/trufflesecurity/trufflehog/v3/pkg/detectors"
	"github.com/trufflesecurity/trufflehog/v3/pkg/pb/detectorspb"
)

type Scanner struct{}

// Ensure the Scanner satisfies the interface at compile time.
var _ detectors.Detector = (*Scanner)(nil)

var (
	client = detectors.DetectorHttpClientWithNoLocalAddresses

	// Make sure that your group is surrounded in boundary characters such as below to reduce false positives.
	keyPat = regexp.MustCompile(`(https://[\w-]+\.tines\.com/webhook/[a-z0-9]{32}/[a-z0-9]{32})`)
)

// Keywords are used for efficiently pre-filtering chunks.
// Use identifiers in the secret preferably, or the provider name.
func (s Scanner) Keywords() []string {
	return []string{"tines.com"}
}

// FromData will find and optionally verify TinesWebhook secrets in a given set of bytes.
func (s Scanner) FromData(ctx context.Context, verify bool, data []byte) (results []detectors.Result, err error) {
	dataStr := string(data)

	matches := keyPat.FindAllStringSubmatch(dataStr, -1)

	for _, match := range matches {
		if len(match) != 2 {
			continue
		}
		resMatch := strings.TrimSpace(match[1])

		s1 := detectors.Result{
			DetectorType: detectorspb.DetectorType_TinesWebhook,
			Raw:          []byte(resMatch),
		}

		if verify {
			payload := strings.NewReader(``)
			req, err := http.NewRequestWithContext(ctx, "GET", resMatch, payload)
			if err != nil {
				continue
			}
			res, err := client.Do(req)
			if err == nil {
				defer res.Body.Close()
				if err != nil {
					continue
				}
				if res.StatusCode >= 200 && res.StatusCode < 300 {
					s1.Verified = true
				}
			}
		}

		results = append(results, s1)
	}

	return results, nil
}

func (s Scanner) Type() detectorspb.DetectorType {
	return detectorspb.DetectorType_TinesWebhook
}<|MERGE_RESOLUTION|>--- conflicted
+++ resolved
@@ -7,10 +7,6 @@
 
 	regexp "github.com/wasilibs/go-re2"
 
-<<<<<<< HEAD
-=======
-	"github.com/trufflesecurity/trufflehog/v3/pkg/common"
->>>>>>> daa45cfa
 	"github.com/trufflesecurity/trufflehog/v3/pkg/detectors"
 	"github.com/trufflesecurity/trufflehog/v3/pkg/pb/detectorspb"
 )
@@ -59,9 +55,6 @@
 			res, err := client.Do(req)
 			if err == nil {
 				defer res.Body.Close()
-				if err != nil {
-					continue
-				}
 				if res.StatusCode >= 200 && res.StatusCode < 300 {
 					s1.Verified = true
 				}
