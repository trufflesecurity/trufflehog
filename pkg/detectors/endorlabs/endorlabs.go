package endorlabs

import (
	"context"
	"fmt"
	"io"
	"net/http"
	"strings"

	regexp "github.com/wasilibs/go-re2"

	"github.com/trufflesecurity/trufflehog/v3/pkg/common"
	"github.com/trufflesecurity/trufflehog/v3/pkg/detectors"
	"github.com/trufflesecurity/trufflehog/v3/pkg/pb/detectorspb"
)

type Scanner struct {
	client *http.Client
}

// Ensure the Scanner satisfies the interface at compile time.
var _ detectors.Detector = (*Scanner)(nil)

var (
	defaultClient = common.SaneHttpClient()
	// Make sure that your group is surrounded in boundary characters such as below to reduce false positives.
<<<<<<< HEAD
	keyAndSecretPat = regexp.MustCompile(`\b(endr\+[a-zA-Z0-9]+)\b`)
=======
	keyAndSecretPat = regexp.MustCompile(detectors.PrefixRegex([]string{"endor"}) + `\b(endr\+[a-zA-Z0-9-]{16})\b`)
>>>>>>> a121c308
)

// Keywords are used for efficiently pre-filtering chunks.
// Use identifiers in the secret preferably, or the provider name.
func (s Scanner) Keywords() []string {
	return []string{"endr+"}
}

// FromData will find and optionally verify Endorlabs secrets in a given set of bytes.
func (s Scanner) FromData(ctx context.Context, verify bool, data []byte) (results []detectors.Result, err error) {
	dataStr := string(data)

	keyMatches := make(map[string]struct{})
	for _, match := range keyAndSecretPat.FindAllStringSubmatch(dataStr, -1) {
		keyMatches[match[1]] = struct{}{}
	}

	secretMatches := make(map[string]struct{})
	for _, match := range keyAndSecretPat.FindAllStringSubmatch(dataStr, -1) {
		secretMatches[match[1]] = struct{}{}
	}

	for key := range keyMatches {
		for secret := range secretMatches {
			if key == secret { // Minor optimization
				continue
			}

			s1 := detectors.Result{
				DetectorType: detectorspb.DetectorType_EndorLabs,
				Raw:          []byte(key),
				RawV2:        []byte(key + secret),
			}

			if verify {
				client := s.client
				if client == nil {
					client = defaultClient
				}

				isVerified, extraData, verificationErr := verifyMatch(ctx, client, key, secret)
				s1.Verified = isVerified
				s1.ExtraData = extraData
				s1.SetVerificationError(verificationErr, key, secret)
			}

			results = append(results, s1)
		}
	}

	return
}

func verifyMatch(ctx context.Context, client *http.Client, key, secret string) (bool, map[string]string, error) {
	authData := fmt.Sprintf(`{"key":"%s", "secret":"%s"}`, key, secret)

	req, err := http.NewRequestWithContext(ctx, http.MethodPost, "https://api.endorlabs.com/v1/auth/api-key", strings.NewReader(authData))
	if err != nil {
		return false, nil, nil
	}

	req.Header.Add("Content-Type", "application/json")

	res, err := client.Do(req)
	if err != nil {
		return false, nil, err
	}
	defer func() {
		_, _ = io.Copy(io.Discard, res.Body)
		_ = res.Body.Close()
	}()

	switch res.StatusCode {
	case http.StatusOK:
		// If the endpoint returns useful information, we can return it as a map.
		return true, nil, nil
	case http.StatusUnauthorized:
		// The secret is determinately not verified (nothing to do)
		return false, nil, nil
	default:
		return false, nil, fmt.Errorf("unexpected HTTP response status %d", res.StatusCode)
	}
}

func (s Scanner) Type() detectorspb.DetectorType {
	return detectorspb.DetectorType_EndorLabs
}<|MERGE_RESOLUTION|>--- conflicted
+++ resolved
@@ -24,11 +24,7 @@
 var (
 	defaultClient = common.SaneHttpClient()
 	// Make sure that your group is surrounded in boundary characters such as below to reduce false positives.
-<<<<<<< HEAD
-	keyAndSecretPat = regexp.MustCompile(`\b(endr\+[a-zA-Z0-9]+)\b`)
-=======
-	keyAndSecretPat = regexp.MustCompile(detectors.PrefixRegex([]string{"endor"}) + `\b(endr\+[a-zA-Z0-9-]{16})\b`)
->>>>>>> a121c308
+	keyAndSecretPat = regexp.MustCompile(`\b(endr\+[a-zA-Z0-9-]{16})\b`)
 )
 
 // Keywords are used for efficiently pre-filtering chunks.
