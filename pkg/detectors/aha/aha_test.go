package aha

import (
	"context"
	"testing"

	"github.com/google/go-cmp/cmp"
	"github.com/stretchr/testify/require"

	"github.com/trufflesecurity/trufflehog/v3/pkg/detectors"
	"github.com/trufflesecurity/trufflehog/v3/pkg/engine/ahocorasick"
)

func TestAha_Pattern(t *testing.T) {
	d := Scanner{}
	ahoCorasickCore := ahocorasick.NewAhoCorasickCore([]detectors.Detector{d})

	tests := []struct {
		name  string
		input string
		want  []string
	}{
		{
			name: "valid pattern",
			input: `
<<<<<<< HEAD
				[INFO] Sending request to the truffle-security.aha.io API
				[DEBUG] Using Key=b2fb683b321da0f90aa23decc45c74a8578f2eb4390af155d3277e53362a8b45
				[INFO] Response received: 200 OK
			`,
			want: []string{"b2fb683b321da0f90aa23decc45c74a8578f2eb4390af155d3277e53362a8b45"},
		},
		{
			name: "valid pattern",
			input: `
				[DEBUG] Using truffle-security.aha.io domain
				[INFO] Sending request to the API
				[DEBUG] Using Key=b2fb683b321da0f90aa23decc45c74a8578f2eb4390af155d3277e53362a8b45
				[INFO] Response received: 200 OK
=======
				[INFO] sending request to the aha.io API
				[DEBUG] using key = 81a1411a7e276fd88819df3137eb406e0f281f8a8c417947ca4b025890c8541c
				[DEBUG] using host = example.aha.io
				[INFO] response received: 200 OK
			`,
			want: []string{"81a1411a7e276fd88819df3137eb406e0f281f8a8c417947ca4b025890c8541cexample.aha.io"},
		},
		{
			name: "valid pattern - key out of prefix range",
			input: `
				[INFO] sending request to the aha.io API
				[WARN] Do not commit the secrets
				[DEBUG] using key = 81a1411a7e276fd88819df3137eb406e0f281f8a8c417947ca4b025890c8541c
				[DEBUG] using host = example.aha.io
				[INFO] response received: 200 OK
>>>>>>> 3b52c2ae
			`,
			want: nil,
		},
		{
			name: "valid pattern - only key",
			input: `
<<<<<<< HEAD
				[INFO] Sending request to the aha.io API
				[DEBUG] Using Key=b2fb683b321da0f90aa23decc45c74a8578f2eb4390af155d3277e53362a8b45
				[INFO] Response received: 200 OK
			`,
			want: []string{"b2fb683b321da0f90aa23decc45c74a8578f2eb4390af155d3277e53362a8b45"},
=======
				[INFO] sending request to the aha.io API
				[DEBUG] using key = 81a1411a7e276fd88819df3137eb406e0f281f8a8c417947ca4b025890c8541c
				[INFO] response received: 200 OK
			`,
			want: []string{"81a1411a7e276fd88819df3137eb406e0f281f8a8c417947ca4b025890c8541caha.io"},
>>>>>>> 3b52c2ae
		},
		{
			name: "valid pattern - only URL",
			input: `
<<<<<<< HEAD
				[DEBUG] Using truffle-security.aha.io domain
				[INFO] Sending request to the API
				[INFO] Response received: 200 OK
=======
				[INFO] sending request to the example.aha.io API
				[INFO] response received: 200 OK
>>>>>>> 3b52c2ae
			`,
			want: nil,
		},
		{
			name: "invalid pattern",
			input: `
<<<<<<< HEAD
				[DEBUG] Using truffle-security.aha.io domain
				[INFO] Sending request to the API
				[DEBUG] Using Key=b2fb683b321da0f90aa23decc4ic74a8578f2eb4390af155d3277e53362a8b45
				[ERROR] Response received: 400 BadRequest
=======
				[INFO] sending request to the aha.io API
				[DEBUG] using key = 81a1411a7e276fd88819df3137eJ406e0f281f8a8c417947ca4b025890c8541c
				[DEBUG] using host = 1test.aha.io
				[INFO] response received: 200 OK
>>>>>>> 3b52c2ae
			`,
			want: nil,
		},
	}

	for _, test := range tests {
		t.Run(test.name, func(t *testing.T) {
			matchedDetectors := ahoCorasickCore.FindDetectorMatches([]byte(test.input))
			if len(matchedDetectors) == 0 {
				t.Errorf("test %q failed: expected keywords %v to be found in the input", test.name, d.Keywords())
				return
			}

			results, err := d.FromData(context.Background(), false, []byte(test.input))
			require.NoError(t, err)

			if len(results) != len(test.want) {
				t.Errorf("mismatch in result count: expected %d, got %d", len(test.want), len(results))
				return
			}

			actual := make(map[string]struct{}, len(results))
			for _, r := range results {
				if len(r.RawV2) > 0 {
					actual[string(r.RawV2)] = struct{}{}
				} else {
					actual[string(r.Raw)] = struct{}{}
				}
			}

			expected := make(map[string]struct{}, len(test.want))
			for _, v := range test.want {
				expected[v] = struct{}{}
			}

			if diff := cmp.Diff(expected, actual); diff != "" {
				t.Errorf("%s diff: (-want +got)\n%s", test.name, diff)
			}
		})
	}
}<|MERGE_RESOLUTION|>--- conflicted
+++ resolved
@@ -23,21 +23,6 @@
 		{
 			name: "valid pattern",
 			input: `
-<<<<<<< HEAD
-				[INFO] Sending request to the truffle-security.aha.io API
-				[DEBUG] Using Key=b2fb683b321da0f90aa23decc45c74a8578f2eb4390af155d3277e53362a8b45
-				[INFO] Response received: 200 OK
-			`,
-			want: []string{"b2fb683b321da0f90aa23decc45c74a8578f2eb4390af155d3277e53362a8b45"},
-		},
-		{
-			name: "valid pattern",
-			input: `
-				[DEBUG] Using truffle-security.aha.io domain
-				[INFO] Sending request to the API
-				[DEBUG] Using Key=b2fb683b321da0f90aa23decc45c74a8578f2eb4390af155d3277e53362a8b45
-				[INFO] Response received: 200 OK
-=======
 				[INFO] sending request to the aha.io API
 				[DEBUG] using key = 81a1411a7e276fd88819df3137eb406e0f281f8a8c417947ca4b025890c8541c
 				[DEBUG] using host = example.aha.io
@@ -53,55 +38,33 @@
 				[DEBUG] using key = 81a1411a7e276fd88819df3137eb406e0f281f8a8c417947ca4b025890c8541c
 				[DEBUG] using host = example.aha.io
 				[INFO] response received: 200 OK
->>>>>>> 3b52c2ae
 			`,
 			want: nil,
 		},
 		{
 			name: "valid pattern - only key",
 			input: `
-<<<<<<< HEAD
-				[INFO] Sending request to the aha.io API
-				[DEBUG] Using Key=b2fb683b321da0f90aa23decc45c74a8578f2eb4390af155d3277e53362a8b45
-				[INFO] Response received: 200 OK
-			`,
-			want: []string{"b2fb683b321da0f90aa23decc45c74a8578f2eb4390af155d3277e53362a8b45"},
-=======
 				[INFO] sending request to the aha.io API
 				[DEBUG] using key = 81a1411a7e276fd88819df3137eb406e0f281f8a8c417947ca4b025890c8541c
 				[INFO] response received: 200 OK
 			`,
 			want: []string{"81a1411a7e276fd88819df3137eb406e0f281f8a8c417947ca4b025890c8541caha.io"},
->>>>>>> 3b52c2ae
 		},
 		{
 			name: "valid pattern - only URL",
 			input: `
-<<<<<<< HEAD
-				[DEBUG] Using truffle-security.aha.io domain
-				[INFO] Sending request to the API
-				[INFO] Response received: 200 OK
-=======
 				[INFO] sending request to the example.aha.io API
 				[INFO] response received: 200 OK
->>>>>>> 3b52c2ae
 			`,
 			want: nil,
 		},
 		{
 			name: "invalid pattern",
 			input: `
-<<<<<<< HEAD
-				[DEBUG] Using truffle-security.aha.io domain
-				[INFO] Sending request to the API
-				[DEBUG] Using Key=b2fb683b321da0f90aa23decc4ic74a8578f2eb4390af155d3277e53362a8b45
-				[ERROR] Response received: 400 BadRequest
-=======
 				[INFO] sending request to the aha.io API
 				[DEBUG] using key = 81a1411a7e276fd88819df3137eJ406e0f281f8a8c417947ca4b025890c8541c
 				[DEBUG] using host = 1test.aha.io
 				[INFO] response received: 200 OK
->>>>>>> 3b52c2ae
 			`,
 			want: nil,
 		},
