--- conflicted
+++ resolved
@@ -1005,16 +1005,13 @@
   EndorLabs = 993;
   ElevenLabs = 994;
   Netsuite = 995;
-<<<<<<< HEAD
-  Box = 996;
-=======
   RobinhoodCrypto = 996;
   NVAPI = 997;
   PyPI = 998;
   RailwayApp = 999;
   Meraki = 1000;
   SaladCloudApiKey = 1001;
->>>>>>> cf54b71a
+  Box = 1002;
 }
 
 message Result {
