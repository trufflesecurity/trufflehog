syntax = "proto3";

package detectors;

option go_package = "github.com/trufflesecurity/trufflehog/v3/pkg/pb/detectorspb";

enum DecoderType {
  UNKNOWN = 0;
  PLAIN = 1;
  BASE64 = 2;
  UTF16 = 3;
  ESCAPED_UNICODE = 4;
}

enum DetectorType {
  Alibaba = 0;
  AMQP = 1;
  AWS = 2;
  Azure = 3;
  Circle = 4;
  Coinbase = 5;
  GCP = 6;
  Generic = 7;
  Github = 8;
  Gitlab = 9;
  JDBC = 10;
  RazorPay = 11;
  SendGrid = 12;
  Slack = 13;
  Square = 14;
  PrivateKey = 15;
  Stripe = 16;
  URI = 17;
  Dropbox = 18;
  Heroku = 19;
  Mailchimp = 20;
  Okta = 21;
  OneLogin = 22;
  PivotalTracker = 23;
  SquareApp = 25;
  Twilio = 26;
  Test = 27;
  TravisCI = 29;
  SlackWebhook = 30;
  PaypalOauth = 31;
  PagerDutyApiKey = 32;
  Firebase = 33;
  Mailgun = 34;
  HubSpot = 35;
  GitHubApp = 36;
  CircleCI = 37;
  WpEngine = 38;
  DatadogToken = 39;
  FacebookOAuth = 40;
  AsanaPersonalAccessToken = 41;
  AmplitudeApiKey = 42;
  BitLyAccessToken = 43;
  CalendlyApiKey = 44;
  ZapierWebhook = 45;
  YoutubeApiKey = 46;
  SalesforceOauth2 = 47;
  TwitterApiSecret = 48;
  NpmToken = 49;
  NewRelicPersonalApiKey = 50;
  AirtableApiKey = 51;
  AkamaiToken = 52;
  AmazonMWS = 53;
  KubeConfig = 54;
  Auth0oauth = 55;
  Bitfinex = 56;
  Clarifai = 57;
  CloudflareGlobalApiKey = 58;
  CloudflareCaKey = 59;
  Confluent = 60;
  ContentfulDelivery = 61; // Didn't do
  DatabricksToken = 62;
  DigitalOceanSpaces = 63; // Didn't do
  DigitalOceanToken = 64;
  DiscordBotToken = 65;
  DiscordWebhook = 66;
  EtsyApiKey = 67 [deprecated = true];
  FastlyPersonalToken = 68;
  GoogleOauth2 = 69;
  ReCAPTCHA = 70; // Didn't do
  GoogleApiKey = 71; // Didn't do
  Hunter = 72;
  IbmCloudUserKey = 73;
  Netlify = 74;
  Vonage = 75;
  EquinixOauth = 76;
  Paystack = 77;
  PlaidToken = 78;
  PlaidKey = 79;
  Plivo = 80;
  Postmark = 81;
  PubNubPublishKey = 82;
  PubNubSubscriptionKey = 83;
  PusherChannelKey = 84;
  ScalewayKey = 85;
  SendinBlueV2 = 86;
  SentryToken = 87;
  ShodanKey = 88;
  SnykKey = 89;
  SpotifyKey = 90;
  TelegramBotToken = 91;
  TencentCloudKey = 92;
  TerraformCloudPersonalToken = 93;
  TrelloApiKey = 94;
  ZendeskApi = 95;
  MaxMindLicense = 96;
  AirtableMetadataApiKey = 97;
  AsanaOauth = 98;
  RapidApi = 99;
  CloudflareApiToken = 100;
  Webex = 101;
  FirebaseCloudMessaging = 102;
  ContentfulPersonalAccessToken = 103;
  MapBox = 104;
  MailJetBasicAuth = 105;
  MailJetSMS = 106;
  HubSpotApiKey = 107;
  HubSpotOauth = 108;
  SslMate = 109;
  Auth0ManagementApiToken = 110;
  MessageBird = 111;
  ElasticEmail = 112;
  FigmaPersonalAccessToken = 113;
  MicrosoftTeamsWebhook = 114;
  GitHubOld = 115;
  VultrApiKey = 116;
  Pepipost = 117;
  Postman = 118;
  CloudsightKey = 119;
  JiraToken = 120;
  NexmoApiKey = 121;
  SegmentApiKey = 122;
  SumoLogicKey = 123;
  PushBulletApiKey = 124;
  AirbrakeProjectKey = 125;
  AirbrakeUserKey = 126;
  PendoIntegrationKey = 127;
  SplunkOberservabilityToken = 128;
  LokaliseToken = 129;
  Calendarific = 130;
  Jumpcloud = 131;
  IpStack = 133;
  Notion = 134;
  DroneCI = 135;
  AdobeIO = 136;
  TwelveData = 137;
  D7Network = 138;
  ScrapingBee = 139;
  KeenIO = 140;
  Wakatime = 141;
  Buildkite = 142;
  Verimail = 143;
  Zerobounce = 144;
  Mailboxlayer = 145;
  Fastspring = 146;
  Paddle = 147;
  Sellfy = 148;
  FixerIO = 149;
  ButterCMS = 150;
  Taxjar = 151;
  Avalara = 152;
  Helpscout = 153;
  ElasticPath = 154;
  Zeplin = 155;
  Intercom = 156;
  Mailmodo = 157;
  CannyIo = 158;
  Pipedrive = 159;
  Vercel = 160;
  PosthogApp = 161;
  SinchMessage = 162;
  Ayrshare = 163;
  HelpCrunch = 164;
  LiveAgent = 165;
  Beamer = 166;
  WeChatAppKey = 167;
  LineMessaging = 168;
  UberServerToken = 169;
  AlgoliaAdminKey = 170;
  FullContact = 171;
  Mandrill = 172;
  Flutterwave = 173;
  MattermostPersonalToken = 174;
  Cloudant = 175;
  LineNotify = 176;
  LinearAPI = 177;
  Ubidots = 178;
  Anypoint = 179;
  Dwolla = 180;
  ArtifactoryAccessToken = 181;
  Surge = 182;
  Sparkpost = 183;
  GoCardless = 184;
  Codacy = 185;
  Kraken = 186;
  Checkout = 187;
  Kairos = 188;
  ClockworkSMS = 189;
  Atlassian = 190;
  LaunchDarkly = 191;
  Coveralls = 192;
  Linode = 193;
  WePay = 194;
  PlanetScale = 195;
  Doppler = 196;
  Agora = 197;
  Samsara = 198;
  FrameIO = 199;
  RubyGems = 200;
  OpenAI = 201;
  SurveySparrow = 202;
  Simvoly = 203;
  Survicate = 204;
  Omnisend = 205;
  Groovehq = 206;
  Newsapi = 207;
  Chatbot = 208;
  ClickSendsms = 209;
  Getgist = 210;
  CustomerIO = 211;
  ApiDeck = 212;
  Nftport = 213;
  Copper = 214;
  Close = 215;
  Myfreshworks = 216;
  Salesflare = 217;
  Webflow = 218;
  Duda = 219;
  Yext = 220;
  ContentStack = 221;
  StoryblokAccessToken = 222;
  GraphCMS = 223;
  Checkmarket = 224;
  Convertkit = 225;
  CustomerGuru = 226;
  Kaleyra = 227;
  Mailerlite = 228;
  Qualaroo = 229;
  SatismeterProjectkey = 230;
  SatismeterWritekey = 231;
  Simplesat = 232;
  SurveyAnyplace = 233;
  SurveyBot = 234;
  Webengage = 235;
  ZonkaFeedback = 236;
  Delighted = 237;
  Feedier = 238;
  Abyssale = 239;
  Magnetic = 240;
  Nytimes = 241 [deprecated = true];
  Polygon = 242;
  Powrbot = 243;
  ProspectIO = 244 [deprecated = true];
  Skrappio = 245;
  Monday = 246;
  Smartsheets = 247;
  Wrike = 248;
  Float = 249;
  Imagekit = 250;
  Integromat = 251 [deprecated = true];
  Salesblink = 252;
  Bored = 253;
  Campayn = 254;
  Clinchpad = 255;
  CompanyHub = 256;
  Debounce = 257;
  Dyspatch = 258;
  Guardianapi = 259;
  Harvest = 260;
  Moosend = 261;
  OpenWeather = 262;
  Siteleaf = 263;
  Squarespace = 264;
  FlowFlu = 265;
  Nimble = 266;
  LessAnnoyingCRM = 267;
  Nethunt = 268;
  Apptivo = 269;
  CapsuleCRM = 270;
  Insightly = 271;
  Kylas = 272;
  OnepageCRM = 273;
  User = 274;
  ProspectCRM = 275;
  ReallySimpleSystems = 276;
  Airship = 277;
  Artsy = 278;
  Yandex = 279;
  Clockify = 280;
  Dnscheck = 281;
  EasyInsight = 282;
  Ethplorer = 283;
  Everhour = 284;
  Fulcrum = 285;
  GeoIpifi = 286;
  Jotform = 287;
  Refiner = 288;
  Timezoneapi = 289;
  TogglTrack = 290;
  Vpnapi = 291;
  Workstack = 292;
  Apollo = 293;
  Eversign = 294;
  Juro = 295;
  KarmaCRM = 296;
  Metrilo = 297;
  Pandadoc = 298;
  RevampCRM = 299;
  Salescookie = 300;
  Alconost = 301;
  Blogger = 302;
  Accuweather = 303;
  Opengraphr = 304 [deprecated = true];
  Rawg = 305;
  Riotgames = 306;
  RoninApp = 307;
  Stormglass = 308;
  Tomtom = 309;
  Twitch = 310;
  Documo = 311;
  Cloudways = 312;
  Veevavault = 313;
  KiteConnect = 314;
  ShopeeOpenPlatform = 315;
  TeamViewer = 316;
  Bulbul = 317;
  CentralStationCRM = 318;
  Teamgate = 319;
  Axonaut = 320;
  Tyntec = 321;
  Appcues = 322;
  Autoklose = 323;
  Cloudplan = 324;
  Dotmailer = 325;
  GetEmail = 326;
  GetEmails = 327;
  Kontent = 328;
  Leadfeeder = 329;
  Raven = 330;
  RocketReach = 331;
  Uplead = 332;
  Brandfetch = 333;
  Clearbit = 334;
  Crowdin = 335;
  Mapquest = 336;
  Noticeable = 337;
  Onbuka = 338;
  Todoist = 339;
  Storychief = 340;
  LinkedIn = 341;
  YouSign = 342;
  Docker = 343;
  Telesign = 344;
  Spoonacular = 345;
  Aerisweather = 346;
  Alphavantage = 347;
  Imgur = 348;
  Imagga = 349;
  SMSApi = 350;
  Distribusion = 351;
  Blablabus = 352 [deprecated = true];
  WordsApi = 353;
  Currencylayer = 354;
  Html2Pdf = 355;
  IPGeolocation = 356;
  Owlbot = 357;
  Cloudmersive = 358;
  Dynalist = 359;
  ExchangeRateAPI = 360;
  HolidayAPI = 361;
  Ipapi = 362;
  Marketstack = 363;
  Nutritionix = 364;
  Swell = 365;
  ClickupPersonalToken = 366;
  Nitro = 367 [deprecated = true];
  Rev = 368;
  RunRunIt = 369;
  Typeform = 370;
  Mixpanel = 371;
  Tradier = 372;
  Verifier = 373;
  Vouchery = 374;
  Alegra = 375;
  Audd = 376;
  Baremetrics = 377;
  Coinlib = 378;
  ExchangeRatesAPI = 379;
  CurrencyScoop = 380;
  FXMarket = 381;
  CurrencyCloud = 382;
  GetGeoAPI = 383;
  Abstract = 384;
  Billomat = 385;
  Dovico = 386;
  Bitbar = 387;
  Bugsnag = 388;
  AssemblyAI = 389;
  AdafruitIO = 390;
  Apify = 391;
  CoinGecko = 392;
  CryptoCompare = 393;
  Fullstory = 394;
  HelloSign = 395;
  Loyverse = 396;
  NetCore = 397;
  SauceLabs = 398;
  AlienVault = 399;
  Apiflash = 401;
  Coinlayer = 402;
  CurrentsAPI = 403;
  DataGov = 404;
  Enigma = 405;
  FinancialModelingPrep = 406;
  Geocodio = 407;
  HereAPI = 408;
  Macaddress = 409 [deprecated = true];
  OOPSpam = 410;
  ProtocolsIO = 411;
  ScraperAPI = 412;
  SecurityTrails = 413;
  TomorrowIO = 414;
  WorldCoinIndex = 415;
  FacePlusPlus = 416;
  Voicegain = 417;
  Deepgram = 418;
  VisualCrossing = 419;
  Finnhub = 420;
  Tiingo = 421;
  RingCentral = 422;
  Finage = 423;
  Edamam = 424;
  HypeAuditor = 425;
  Gengo = 426;
  Front = 427;
  Fleetbase = 428;
  Bubble = 429;
  Bannerbear = 430;
  Adzuna = 431;
  BitcoinAverage = 432;
  CommerceJS = 433;
  DetectLanguage = 434;
  FakeJSON = 435 [deprecated = true];
  Graphhopper = 436;
  Lexigram = 437;
  LinkPreview = 438;
  Numverify = 439;
  ProxyCrawl = 440;
  ZipCodeAPI = 441;
  Cometchat = 442;
  Keygen = 443;
  Mixcloud = 444;
  TatumIO = 445;
  Tmetric = 446;
  Lastfm = 447 [deprecated = true];
  Browshot = 448;
  JSONbin = 449;
  LocationIQ = 450;
  ScreenshotAPI = 451;
  WeatherStack = 452;
  Amadeus = 453;
  FourSquare = 454;
  Flickr = 455;
  ClickHelp = 456;
  Ambee = 457;
  Api2Cart = 458;
  Hypertrack = 459;
  KakaoTalk = 460;
  RiteKit = 461;
  Shutterstock = 462;
  Text2Data = 463 [deprecated = true];;
  YouNeedABudget = 464;
  Cricket = 465;
  Filestack = 466;
  Gyazo = 467;
  Mavenlink = 468;
  Sheety = 469;
  Sportsmonk = 470;
  Stockdata = 471;
  Unsplash = 472;
  Allsports = 473;
  CalorieNinja = 474;
  WalkScore = 475;
  Strava = 476;
  Cicero = 477;
  IPQuality = 478;
  ParallelDots = 479;
  Roaring = 480;
  Mailsac = 481;
  Whoxy = 482;
  WorldWeather = 483;
  ApiFonica = 484;
  Aylien = 485;
  Geocode = 486;
  IconFinder = 487;
  Ipify = 488 [deprecated = true];
  LanguageLayer = 489;
  Lob = 490;
  OnWaterIO = 491 [deprecated = true];
  Pastebin = 492;
  PdfLayer = 493;
  Pixabay = 494;
  ReadMe = 495;
  VatLayer = 496;
  VirusTotal = 497;
  AirVisual = 498;
  Currencyfreaks = 499;
  Duffel = 500;
  FlatIO = 501;
  M3o = 502;
  Mesibo = 503;
  Openuv = 504;
  Snipcart = 505;
  Besttime = 506;
  Happyscribe = 507;
  Humanity = 508;
  Impala = 509;
  Loginradius = 510;
  AutoPilot = 511;
  Bitmex = 512;
  ClustDoc = 513;
  Messari = 514;
  PdfShift = 515;
  Poloniex = 516;
  RestpackHtmlToPdfAPI = 517;
  RestpackScreenshotAPI = 518;
  ShutterstockOAuth = 519;
  SkyBiometry = 520;
  AbuseIPDB = 521;
  AletheiaApi = 522;
  BlitApp = 523;
  Censys = 524;
  Cloverly = 525;
  CountryLayer = 526;
  FileIO = 527;
  FlightApi = 528;
  Geoapify = 529;
  IPinfoDB = 530;
  MediaStack = 531;
  NasdaqDataLink = 532;
  OpenCageData = 533;
  Paymongo = 534;
  PositionStack = 535;
  Rebrandly = 536;
  ScreenshotLayer = 537;
  Stytch = 538;
  Unplugg = 539;
  UPCDatabase = 540;
  UserStack = 541;
  Geocodify = 542;
  Newscatcher = 543;
  Nicereply = 544;
  Partnerstack = 545;
  Route4me = 546;
  Scrapeowl = 547;
  ScrapingDog = 548;
  Streak = 549;
  Veriphone = 550;
  Webscraping = 551;
  Zenscrape = 552;
  Zenserp = 553;
  CoinApi = 554;
  Gitter = 555;
  Host = 556;
  Iexcloud = 557;
  Restpack = 558 [deprecated = true];
  ScraperBox = 559;
  ScrapingAnt = 560;
  SerpStack = 561;
  SmartyStreets = 562;
  TicketMaster = 563;
  AviationStack = 564;
  BombBomb = 565;
  Commodities = 566;
  Dfuse = 567;
  EdenAI = 568;
  Glassnode = 569;
  Guru = 570;
  Hive = 571;
  Hiveage = 572;
  Kickbox = 573;
  Passbase = 574 [deprecated = true];
  PostageApp = 575;
  PureStake = 576;
  Qubole = 577;
  CarbonInterface = 578;
  Intrinio = 579;
  QuickMetrics = 580 [deprecated = true];
  ScrapeStack = 581;
  TechnicalAnalysisApi = 582;
  Urlscan = 583;
  BaseApiIO = 584;
  DailyCO = 585;
  TLy = 586;
  Shortcut = 587;
  Appfollow = 588;
  Thinkific = 589;
  Feedly = 590;
  Stitchdata = 591;
  Fetchrss = 592;
  Signupgenius = 593;
  Signaturit = 594;
  Optimizely = 595;
  OcrSpace = 596;
  WeatherBit = 597;
  BuddyNS = 598;
  ZipAPI = 599;
  ZipBooks = 600;
  Onedesk = 601;
  Bugherd = 602;
  Blazemeter = 603;
  Autodesk = 604;
  Tru = 605;
  UnifyID = 606;
  Trimble = 607;
  Smooch = 608;
  Semaphore = 609;
  Telnyx = 610;
  Signalwire = 611;
  Textmagic = 612;
  Serphouse = 613;
  Planyo = 614;
  Simplybook = 615;
  Vyte = 616;
  Nylas = 617;
  Squareup = 618;
  Dandelion = 619;
  DataFire = 620 [deprecated = true];
  DeepAI = 621;
  MeaningCloud = 622;
  NeutrinoApi = 623;
  Storecove = 624;
  Shipday = 625;
  Sentiment = 626 [deprecated = true];
  StreamChatMessaging = 627;
  TeamworkCRM = 628;
  TeamworkDesk = 629;
  TeamworkSpaces = 630;
  TheOddsApi = 631;
  Apacta = 632;
  GetSandbox = 633;
  Happi = 634 [deprecated = true];
  Oanda = 635;
  FastForex = 636;
  APIMatic = 637;
  VersionEye = 638;
  EagleEyeNetworks = 639;
  ThousandEyes = 640;
  SelectPDF = 641;
  Flightstats = 642;
  ChecIO = 643;
  Manifest = 644;
  ApiScience = 645 [deprecated = true];
  AppSynergy = 646;
  Caflou = 647;
  Caspio = 648;
  ChecklyHQ = 649;
  CloudElements = 650;
  DronaHQ = 651;
  Enablex = 652;
  Fmfw = 653;
  GoodDay = 654;
  Luno = 655;
  Meistertask = 656;
  Mindmeister = 657;
  PeopleDataLabs = 658;
  ScraperSite = 659  [deprecated = true];
  Scrapfly = 660;
  SimplyNoted = 661;
  TravelPayouts = 662;
  WebScraper = 663;
  Convier = 664;
  Courier = 665;
  Ditto = 666;
  Findl = 667;
  Lendflow = 668;
  Moderation = 669;
  Opendatasoft = 670;
  Podio = 671;
  Rockset = 672 [deprecated = true];
  Rownd = 673;
  Shotstack = 674;
  Swiftype = 675;
  Twitter = 676;
  Honey = 677;
  Freshdesk = 678;
  Upwave = 679;
  Fountain = 680;
  Freshbooks = 681;
  Mite = 682;
  Deputy = 683;
  Beebole = 684;
  Cashboard = 685;
  Kanban = 686;
  Worksnaps = 687;
  MyIntervals = 688;
  InvoiceOcean = 689;
  Sherpadesk = 690;
  Mrticktock = 691;
  Chatfule = 692;
  Aeroworkflow = 693;
  Emailoctopus = 694;
  Fusebill = 695 [deprecated = true];
  Geckoboard = 696;
  Gosquared = 697;
  Moonclerk = 698;
  Paymoapp = 699;
  Mixmax = 700;
  Processst = 701;
  Repairshopr = 702;
  Goshippo = 703;
  Sigopt = 704;
  Sugester = 705;
  Viewneo = 706;
  BoostNote = 707;
  CaptainData = 708;
  Checkvist = 709;
  Cliengo = 710;
  Cloze = 711;
  FormIO = 712;
  FormBucket = 713;
  GoCanvas = 714;
  MadKudu = 715;
  NozbeTeams = 716;
  Papyrs = 717;
  SuperNotesAPI = 718;
  Tallyfy = 719;
  ZenkitAPI = 720;
  CloudImage = 721;
  UploadCare = 722;
  Borgbase = 723;
  Pipedream = 724;
  Sirv = 725;
  Diffbot = 726;
  EightxEight = 727;
  Sendoso = 728;
  Printfection = 729;
  Authorize = 730;
  PandaScore = 731;
  Paymo = 732;
  AvazaPersonalAccessToken = 733;
  PlanviewLeanKit = 734;
  Livestorm = 735;
  KuCoin = 736;
  MetaAPI = 737;
  NiceHash = 738;
  CexIO = 739;
  Klipfolio = 740;
  Dynatrace = 741;
  MollieAPIKey = 742;
  MollieAccessToken = 743;
  BasisTheory = 744;
  Nordigen = 745;
  FlagsmithEnvironmentKey = 746;
  FlagsmithToken = 747;
  Mux = 748;
  Column = 749;
  Sendbird = 750;
  SendbirdOrganizationAPI = 751;
  Midise = 752;
  Mockaroo = 753;
  Image4 = 754;
  Pinata = 755;
  BrowserStack = 756;
  CrossBrowserTesting = 757 [deprecated = true];
  Loadmill = 758;
  TestingBot = 759;
  KnapsackPro = 760;
  Qase = 761;
  Dareboost = 762;
  GTMetrix = 763;
  Holistic = 764;
  Parsers = 765;
  ScrutinizerCi = 766;
  SonarCloud = 767;
  APITemplate = 768;
  ConversionTools = 769;
  CraftMyPDF = 770;
  ExportSDK = 771;
  GlitterlyAPI = 772 [deprecated = true];
  Hybiscus = 773;
  Miro = 774;
  Statuspage = 775;
  Statuspal = 776;
  Teletype = 777;
  TimeCamp = 778;
  Userflow = 779;
  Wistia = 780;
  SportRadar = 781 [deprecated = true];;
  UptimeRobot = 782;
  Codequiry = 783;
  ExtractorAPI = 784;
  Signable = 785;
  MagicBell = 786;
  Stormboard = 787;
  Apilayer = 788;
  Disqus = 789;
  Woopra = 790;
  Paperform = 791;
  Gumroad = 792;
  Paydirtapp = 793;
  Detectify = 794;
  Statuscake = 795;
  Jumpseller = 796;
  LunchMoney = 797;
  Rosette = 798;
  Yelp = 799;
  Atera = 800;
  EcoStruxureIT = 801;
  Aha = 802;
  Parsehub = 803;
  PackageCloud = 804;
  Cloudsmith = 805;
  Flowdash = 806 [deprecated = true];
  Flowdock = 807 [deprecated = true];
  Fibery = 808;
  Typetalk = 809;
  VoodooSMS = 810;
  ZulipChat = 811;
  Formcraft = 812;
  Iexapis = 813;
  Reachmail = 814;
  Chartmogul = 815;
  Appointedd = 816;
  Wit = 817;
  RechargePayments = 818;
  Diggernaut = 819;
  MonkeyLearn = 820;
  Duply = 821;
  Postbacks = 822;
  Collect2 = 823;
  ZenRows = 824;
  Zipcodebase = 825;
  Tefter = 826;
  Twist = 827;
  BraintreePayments = 828;
  CloudConvert = 829;
  Grafana = 830;
  ConvertApi = 831;
  Transferwise = 832;
  Bulksms = 833;
  Databox = 834;
  Onesignal = 835;
  Rentman = 836;
  Parseur = 837;
  Docparser = 838;
  Formsite = 839;
  Tickettailor = 840;
  Lemlist = 841;
  Prodpad = 842;
  Formstack = 843;
  Codeclimate = 844;
  Codemagic = 845;
  Vbout = 846;
  Nightfall = 847;
  FlightLabs = 848;
  SpeechTextAI = 849;
  PollsAPI = 850;
  SimFin = 851;
  Scalr = 852;
  Kanbantool = 853;
  Brightlocal = 854;
  Hotwire = 855;
  Instabot = 856;
  Timekit = 857;
  Interseller = 858;
  Mojohelpdesk = 859;
  Createsend = 860;
  Getresponse = 861;
  Dynadot = 862;
  Demio = 863;
  Tokeet = 864;
  Myexperiment = 865;
  Copyscape = 866;
  Besnappy = 867;
  Salesmate = 868;
  Heatmapapi = 869 [deprecated = true];;
  Websitepulse = 870;
  Uclassify = 871;
  Convert = 872;
  PDFmyURL = 873;
  Api2Convert = 874;
  Opsgenie = 875;
  Gemini = 876;
  Honeycomb = 877;
  KalturaAppToken = 878;
  KalturaSession = 879;
  BitGo = 880;
  Optidash = 881;
  Imgix = 882;
  ImageToText = 883;
  Page2Images = 884;
  Quickbase = 885;
  Redbooth = 886;
  Nubela = 887;
  Infobip = 888;
  Uproc = 889;
  Supportbee = 890;
  Aftership = 891;
  Edusign = 892;
  Teamup = 893;
  Workday = 894;
  MongoDB = 895;
  NGC = 896;
  DigitalOceanV2 = 897;
  SQLServer = 898;
  FTP = 899;
  Redis = 900;
  LDAP = 901;
  Shopify = 902;
  RabbitMQ = 903;
  CustomRegex = 904;
  Etherscan = 905;
  Infura = 906;
  Alchemy = 907;
  BlockNative = 908;
  Moralis = 909;
  BscScan = 910;
  CoinMarketCap = 911 [deprecated = true];
  Percy = 912;
  TinesWebhook = 913;
  Pulumi = 914;
  SupabaseToken = 915;
  NuGetApiKey = 916;
  Aiven = 917;
  Prefect = 918;
  Docusign = 919;
  Couchbase = 920;
  Dockerhub = 921;
  TrufflehogEnterprise = 922;
  EnvoyApiKey = 923;
  GitHubOauth2 = 924;
  Salesforce = 925;
  HuggingFace = 926;
  Snowflake = 927;
  Sourcegraph = 928;
  Tailscale = 929;
  Web3Storage = 930;
  AzureStorage = 931;
  PlanetScaleDb = 932;
  Anthropic = 933;
  Ramp = 934;
  Klaviyo = 935;
  SourcegraphCody = 936;
  Voiceflow = 937;
  Privacy = 938;
  IPInfo = 939;
  Ip2location = 940;
  Instamojo = 941;
  Portainer = 942;
  PortainerToken = 943;
  Loggly = 944;
  OpenVpn = 945;
  VagrantCloudPersonalToken = 946;
  BetterStack = 947;
  ZeroTier = 948;
  AppOptics = 949;
  Metabase = 950;
  CoinbaseWaaS = 951;
  LemonSqueezy = 952;
  Budibase = 953;
  DenoDeploy = 954;
  Stripo = 955;
  ReplyIO = 956;
  AzureBatch = 957;
  AzureContainerRegistry = 958;
  AWSSessionKey = 959;
  Coda = 960;
  LogzIO = 961;
  Eventbrite = 962;
  GrafanaServiceAccount = 963;
  RequestFinance = 964;
  Overloop = 965;
  Ngrok = 966;
  Replicate = 967;
  Postgres = 968;
  AzureActiveDirectoryApplicationSecret = 969;
  AzureCacheForRedisAccessKey = 970;
  AzureCosmosDBKeyIdentifiable = 971;
  AzureDevopsPersonalAccessToken = 972;
  AzureFunctionKey = 973;
  AzureMLWebServiceClassicIdentifiableKey = 974;
  AzureSasToken = 975;
  AzureSearchAdminKey = 976;
  AzureSearchQueryKey = 977;
  AzureManagementCertificate = 978;
  AzureSQL = 979;
  FlyIO = 980;
  BuiltWith = 981;
  JupiterOne = 982;
  GCPApplicationDefaultCredentials = 983;
  Wiz = 984;
  Pagarme = 985;
  Onfleet = 986;
  Intra42 = 987;
  Groq = 988;
  TwitterConsumerkey = 989;
  Eraser = 990;
  LarkSuite = 991;
  LarkSuiteApiKey = 992;
  EndorLabs = 993;
  ElevenLabs = 994;
  Netsuite = 995;
  RobinhoodCrypto = 996;
  NVAPI = 997;
  PyPI = 998;
  RailwayApp = 999;
  Meraki = 1000;
  SaladCloudApiKey = 1001;
  Box = 1002;
  BoxOauth = 1003;
<<<<<<< HEAD
  Rootly = 1004;
=======
  ApiMetrics = 1004;
  WeightsAndBiases = 1005;
  ZohoCRM = 1006;
  AzureOpenAI = 1007;
  GoDaddy = 1008;
  Flexport = 1009;
  TwitchAccessToken = 1010;
  TwilioApiKey = 1011;
  Sanity = 1012;
  AzureRefreshToken = 1013;
  AirtableOAuth = 1014;
  AirtablePersonalAccessToken = 1015;
  StoryblokPersonalAccessToken = 1016;
  SentryOrgToken = 1017;
  AzureApiManagementRepositoryKey = 1018;
  AzureAPIManagementSubscriptionKey = 1019;
  Harness = 1020;
  Langfuse = 1021;
  BingSubscriptionKey = 1022;
  XAI = 1023;
  AzureDirectManagementKey = 1024;
  AzureAppConfigConnectionString = 1025;
  DeepSeek = 1026;
  StripePaymentIntent = 1027;
  LangSmith = 1028;
>>>>>>> 62faf2e8
}

message Result {
  int64 source_id = 2;
  string redacted = 3;
  bool verified = 4;
  string hash = 5;
  map<string, string> extra_data = 6;
  StructuredData structured_data = 7;
  string hash_v2 = 8;
  DecoderType decoder_type = 9;

  // This field should only be populated if the verification process itself failed in a way that provides no information
  // about the verification status of the candidate secret, such as if the verification request timed out.
  string verification_error_message = 10;

  FalsePositiveInfo false_positive_info = 11;
}

message FalsePositiveInfo {
  bool word_match = 1;
  bool low_entropy = 2;
}

message StructuredData {
  repeated TlsPrivateKey tls_private_key = 1;
  repeated GitHubSSHKey github_ssh_key = 2;
}

message TlsPrivateKey {
  string certificate_fingerprint = 1;
  string verification_url = 2;
  int64 expiration_timestamp = 3;
}

message GitHubSSHKey {
  string user = 1;
  string public_key_fingerprint = 2;
}<|MERGE_RESOLUTION|>--- conflicted
+++ resolved
@@ -1013,9 +1013,6 @@
   SaladCloudApiKey = 1001;
   Box = 1002;
   BoxOauth = 1003;
-<<<<<<< HEAD
-  Rootly = 1004;
-=======
   ApiMetrics = 1004;
   WeightsAndBiases = 1005;
   ZohoCRM = 1006;
@@ -1041,7 +1038,7 @@
   DeepSeek = 1026;
   StripePaymentIntent = 1027;
   LangSmith = 1028;
->>>>>>> 62faf2e8
+  Rootly = 1029;
 }
 
 message Result {
