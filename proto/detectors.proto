syntax = "proto3";

package detectors;

option go_package = "github.com/trufflesecurity/trufflehog/v3/pkg/pb/detectorspb";

enum DecoderType {
  UNKNOWN = 0;
  PLAIN = 1;
  BASE64 = 2;
  UTF16 = 3;
}

enum DetectorType {
  Alibaba = 0;
  AMQP = 1;
  AWS = 2;
  Azure = 3;
  Circle = 4;
  Coinbase = 5;
  GCP = 6;
  Generic = 7;
  Github = 8;
  Gitlab = 9;
  JDBC = 10;
  RazorPay = 11;
  SendGrid = 12;
  Slack = 13;
  Square = 14;
  PrivateKey = 15;
  Stripe = 16;
  URI = 17;
  Dropbox = 18;
  Heroku = 19;
  Mailchimp = 20;
  Okta = 21;
  OneLogin = 22;
  PivotalTracker = 23;
  SquareApp = 25;
  Twilio = 26;
  Test = 27;
  TravisCI = 29;
  SlackWebhook = 30;
  PaypalOauth = 31;
  PagerDutyApiKey = 32;
  Firebase = 33;
  Mailgun = 34;
  HubSpot = 35;
  GitHubApp = 36;
  CircleCI = 37;
  WpEngine = 38;
  DatadogToken = 39;
  FacebookOAuth = 40;
  AsanaPersonalAccessToken = 41;
  AmplitudeApiKey = 42;
  BitLyAccessToken = 43;
  CalendlyApiKey = 44;
  ZapierWebhook = 45;
  YoutubeApiKey = 46;
  SalesforceOauth2 = 47;
  TwitterApiSecret = 48;
  NpmToken = 49;
  NewRelicPersonalApiKey = 50;
  AirtableApiKey = 51;
  AkamaiToken = 52;
  AmazonMWS = 53;
  KubeConfig = 54;
  Auth0oauth = 55;
  Bitfinex = 56;
  Clarifai = 57;
  CloudflareGlobalApiKey = 58;
  CloudflareCaKey = 59;
  Confluent = 60;
  ContentfulDelivery = 61; // Didn't do
  DatabricksToken = 62;
  DigitalOceanSpaces = 63; // Didn't do
  DigitalOceanToken = 64;
  DiscordBotToken = 65;
  DiscordWebhook = 66;
  EtsyApiKey = 67;
  FastlyPersonalToken = 68;
  GoogleOauth2 = 69;
  ReCAPTCHA = 70; // Didn't do
  GoogleApiKey = 71; // Didn't do
  Hunter = 72;
  IbmCloudUserKey = 73;
  Netlify = 74;
  Vonage = 75;
  EquinixOauth = 76;
  Paystack = 77;
  PlaidToken = 78;
  PlaidKey = 79;
  Plivo = 80;
  Postmark = 81;
  PubNubPublishKey = 82;
  PubNubSubscriptionKey = 83;
  PusherChannelKey = 84;
  ScalewayKey = 85;
  SendinBlueV2 = 86;
  SentryToken = 87;
  ShodanKey = 88;
  SnykKey = 89;
  SpotifyKey = 90;
  TelegramBotToken = 91;
  TencentCloudKey = 92;
  TerraformCloudPersonalToken = 93;
  TrelloApiKey = 94;
  ZendeskApi = 95;
  MaxMindLicense = 96;
  AirtableMetadataApiKey = 97;
  AsanaOauth = 98;
  RapidApi = 99;
  CloudflareApiToken = 100;
  Webex = 101;
  FirebaseCloudMessaging = 102;
  ContentfulPersonalAccessToken = 103;
  MapBox = 104;
  MailJetBasicAuth = 105;
  MailJetSMS = 106;
  HubSpotApiKey = 107;
  HubSpotOauth = 108;
  SslMate = 109;
  Auth0ManagementApiToken = 110;
  MessageBird = 111;
  ElasticEmail = 112;
  FigmaPersonalAccessToken = 113;
  MicrosoftTeamsWebhook = 114;
  GitHubOld = 115;
  VultrApiKey = 116;
  Pepipost = 117;
  Postman = 118;
  CloudsightKey = 119;
  JiraToken = 120;
  NexmoApiKey = 121;
  SegmentApiKey = 122;
  SumoLogicKey = 123;
  PushBulletApiKey = 124;
  AirbrakeProjectKey = 125;
  AirbrakeUserKey = 126;
  PendoIntegrationKey = 127;
  SplunkOberservabilityToken  = 128;
  LokaliseToken = 129;
  Calendarific = 130;
  Jumpcloud = 131;
  IpStack = 133;
  Notion = 134;
  DroneCI = 135;
  AdobeIO = 136;
  TwelveData = 137;
  D7Network = 138;
  ScrapingBee = 139;
  KeenIO = 140;
  Wakatime = 141;
  Buildkite = 142;
  Verimail = 143;
  Zerobounce = 144;
  Mailboxlayer = 145;
  Fastspring = 146;
  Paddle = 147;
  Sellfy = 148;
  FixerIO = 149;
  ButterCMS = 150;
  Taxjar = 151;
  Avalara = 152;
  Helpscout = 153;
  ElasticPath = 154;
  Zeplin = 155;
  Intercom = 156;
  Mailmodo = 157;
  CannyIo = 158;
  Pipedrive = 159;
  Vercel = 160;
  PosthogApp = 161;
  SinchMessage = 162;
  Ayrshare = 163;
  HelpCrunch = 164;
  LiveAgent = 165;
  Beamer = 166;
  WeChatAppKey = 167;
  LineMessaging = 168;
  UberServerToken = 169;
  AlgoliaAdminKey = 170;
  FullContact = 171;
  Mandrill = 172;
  Flutterwave = 173;
  MattermostPersonalToken = 174;
  Cloudant = 175;
  LineNotify = 176;
  LinearAPI = 177;
  Ubidots = 178;
  Anypoint = 179;
  Dwolla = 180;
  ArtifactoryAccessToken = 181;
  Surge = 182;
  Sparkpost = 183;
  GoCardless = 184;
  Codacy = 185;
  Kraken = 186;
  Checkout = 187;
  Kairos = 188;
  ClockworkSMS = 189;
  Atlassian = 190;
  LaunchDarkly = 191;
  Coveralls = 192;
  Linode = 193;
  WePay = 194;
  PlanetScale = 195;
  Doppler = 196;
  Agora = 197;
  Samsara = 198;
  FrameIO = 199;
  RubyGems = 200;
  OpenAI = 201;
  SurveySparrow = 202;
  Simvoly = 203;
  Survicate = 204;
  Omnisend = 205;
  Groovehq = 206;
  Newsapi = 207;
  Chatbot = 208;
  ClickSendsms = 209;
  Getgist = 210;
  CustomerIO = 211;
  ApiDeck = 212;
  Nftport = 213;
  Copper = 214;
  Close = 215;
  Myfreshworks = 216;
  Salesflare = 217;
  Webflow = 218;
  Duda = 219;
  Yext = 220;
  ContentStack = 221;
  Storyblok = 222;
  GraphCMS = 223;
  Checkmarket = 224;
  Convertkit = 225;
  CustomerGuru = 226;
  Kaleyra = 227;
  Mailerlite = 228;
  Qualaroo = 229;
  SatismeterProjectkey = 230;
  SatismeterWritekey = 231;
  Simplesat = 232;
  SurveyAnyplace = 233;
  SurveyBot = 234;
  Webengage = 235;
  ZonkaFeedback = 236;
  Delighted = 237;
  Feedier = 238;
  Abbysale = 239;
  Magnetic = 240;
  Nytimes = 241;
  Polygon = 242;
  Powrbot = 243;
  ProspectIO = 244;
  Skrappio = 245;
  Monday = 246;
  Smartsheets = 247;
  Wrike = 248;
  Float = 249;
  Imagekit = 250;
  Integromat = 251;
  Salesblink = 252;
  Bored = 253;
  Campayn = 254;
  Clinchpad = 255;
  CompanyHub = 256;
  Debounce = 257;
  Dyspatch = 258;
  Guardianapi = 259;
  Harvest = 260;
  Moosend = 261;
  OpenWeather = 262;
  Siteleaf = 263;
  Squarespace = 264;
  FlowFlu = 265;
  Nimble = 266;
  LessAnnoyingCRM = 267;
  Nethunt = 268;
  Apptivo = 269;
  CapsuleCRM = 270;
  Insightly = 271;
  Kylas = 272;
  OnepageCRM = 273;
  User = 274;
  ProspectCRM = 275;
  ReallySimpleSystems = 276;
  Airship = 277;
  Artsy = 278;
  Yandex = 279;
  Clockify = 280;
  Dnscheck = 281;
  EasyInsight = 282;
  Ethplorer = 283;
  Everhour = 284;
  Fulcrum = 285;
  GeoIpifi = 286;
  Jotform = 287;
  Refiner = 288;
  Timezoneapi = 289;
  TogglTrack = 290;
  Vpnapi = 291;
  Workstack = 292;
  Apollo = 293;
  Eversign = 294;
  Juro = 295;
  KarmaCRM = 296;
  Metrilo = 297;
  Pandadoc = 298;
  RevampCRM = 299;
  Salescookie = 300;
  Alconost = 301;
  Blogger = 302;
  Accuweather = 303;
  Opengraphr = 304;
  Rawg = 305;
  Riotgames = 306;
  RoninApp = 307;
  Stormglass = 308;
  Tomtom = 309;
  Twitch = 310;
  Documo = 311;
  Cloudways = 312;
  Veevavault = 313;
  KiteConnect = 314;
  ShopeeOpenPlatform = 315;
  TeamViewer = 316;
  Bulbul = 317;
  CentralStationCRM = 318;
  Teamgate = 319;
  Axonaut = 320;
  Tyntec = 321;
  Appcues = 322;
  Autoklose = 323;
  Cloudplan = 324;
  Dotmailer = 325;
  GetEmail = 326;
  GetEmails = 327;
  Kontent = 328;
  Leadfeeder = 329;
  Raven = 330;
  RocketReach = 331;
  Uplead = 332;
  Brandfetch = 333;
  Clearbit = 334;
  Crowdin = 335;
  Mapquest = 336;
  Noticeable = 337;
  Onbuka = 338;
  Todoist = 339;
  Storychief = 340;
  LinkedIn = 341;
  YouSign = 342;
  Docker = 343;
  Telesign = 344;
  Spoonacular = 345;
  Aerisweather = 346;
  Alphavantage = 347;
  Imgur = 348;
  Imagga = 349;
  SMSApi = 350;
  Distribusion = 351;
  Blablabus = 352 [deprecated = true];
  WordsApi = 353;
  Currencylayer = 354;
  Html2Pdf = 355;
  IPGeolocation = 356;
  Owlbot = 357;
  Cloudmersive = 358;
  Dynalist = 359;
  ExchangeRateAPI = 360;
  HolidayAPI = 361;
  Ipapi = 362;
  Marketstack = 363;
  Nutritionix = 364;
  Swell = 365;
  ClickupPersonalToken = 366;
  Nitro = 367;
  Rev = 368;
  RunRunIt = 369;
  Typeform = 370;
  Mixpanel = 371;
  Tradier = 372;
  Verifier = 373;
  Vouchery = 374;
  Alegra = 375;
  Audd = 376;
  Baremetrics = 377;
  Coinlib = 378;
  ExchangeRatesAPI = 379;
  CurrencyScoop = 380;
  FXMarket = 381;
  CurrencyCloud = 382;
  GetGeoAPI = 383;
  Abstract = 384;
  Billomat = 385;
  Dovico = 386;
  Bitbar = 387;
  Bugsnag = 388;
  AssemblyAI = 389;
  AdafruitIO = 390;
  Apify = 391;
  CoinGecko = 392;
  CryptoCompare = 393;
  Fullstory = 394;
  HelloSign = 395;
  Loyverse = 396;
  NetCore = 397;
  SauceLabs = 398;
  AlienVault = 399;
  Apiflash = 401;
  Coinlayer = 402;
  CurrentsAPI = 403;
  DataGov = 404;
  Enigma = 405;
  FinancialModelingPrep = 406;
  Geocodio = 407;
  HereAPI = 408;
  Macaddress = 409;
  OOPSpam = 410;
  ProtocolsIO = 411;
  ScraperAPI = 412;
  SecurityTrails = 413;
  TomorrowIO = 414;
  WorldCoinIndex = 415;
  FacePlusPlus = 416;
  Voicegain = 417;
  Deepgram = 418;
  VisualCrossing = 419;
  Finnhub = 420;
  Tiingo = 421;
  RingCentral = 422;
  Finage = 423;
  Edamam = 424;
  HypeAuditor = 425;
  Gengo = 426;
  Front = 427;
  Fleetbase = 428;
  Bubble = 429;
  Bannerbear = 430;
  Adzuna = 431;
  BitcoinAverage = 432;
  CommerceJS = 433;
  DetectLanguage = 434;
  FakeJSON = 435;
  Graphhopper = 436;
  Lexigram = 437;
  LinkPreview = 438;
  Numverify = 439;
  ProxyCrawl = 440;
  ZipCodeAPI = 441;
  Cometchat = 442;
  Keygen = 443;
  Mixcloud = 444;
  TatumIO = 445;
  Tmetric = 446;
  Lastfm = 447;
  Browshot = 448;
  JSONbin = 449;
  LocationIQ = 450;
  ScreenshotAPI = 451;
  WeatherStack = 452;
  Amadeus = 453;
  FourSquare = 454;
  Flickr = 455;
  ClickHelp = 456;
  Ambee = 457;
  Api2Cart = 458;
  Hypertrack = 459;
  KakaoTalk = 460;
  RiteKit = 461;
  Shutterstock = 462;
  Text2Data = 463;
  YouNeedABudget = 464;
  Cricket = 465;
  Filestack = 466;
  Gyazo = 467;
  Mavenlink = 468;
  Sheety = 469;
  Sportsmonk = 470;
  Stockdata = 471;
  Unsplash = 472;
  Allsports = 473;
  CalorieNinja = 474;
  WalkScore = 475;
  Strava = 476;
  Cicero = 477;
  IPQuality = 478;
  ParallelDots = 479;
  Roaring = 480;
  Mailsac = 481;
  Whoxy = 482;
  WorldWeather = 483;
  ApiFonica = 484;
  Aylien = 485;
  Geocode = 486;
  IconFinder = 487;
  Ipify = 488;
  LanguageLayer = 489;
  Lob = 490;
  OnWaterIO = 491;
  Pastebin = 492;
  PdfLayer = 493;
  Pixabay = 494;
  ReadMe = 495;
  VatLayer = 496;
  VirusTotal = 497;
  AirVisual = 498;
  Currencyfreaks = 499;
  Duffel = 500;
  FlatIO = 501;
  M3o = 502;
  Mesibo = 503;
  Openuv = 504;
  Snipcart = 505;
  Besttime = 506;
  Happyscribe = 507;
  Humanity = 508;
  Impala = 509;
  Loginradius = 510;
  AutoPilot = 511;
  Bitmex = 512;
  ClustDoc = 513;
  Messari = 514;
  PdfShift = 515;
  Poloniex = 516;
  RestpackHtmlToPdfAPI = 517;
  RestpackScreenshotAPI = 518;
  ShutterstockOAuth = 519;
  SkyBiometry = 520;
  AbuseIPDB = 521;
  AletheiaApi = 522;
  BlitApp = 523;
  Censys = 524;
  Cloverly = 525;
  CountryLayer = 526;
  FileIO = 527;
  FlightApi = 528;
  Geoapify = 529;
  IPinfoDB = 530;
  MediaStack = 531;
  NasdaqDataLink = 532;
  OpenCageData = 533;
  Paymongo = 534;
  PositionStack = 535;
  Rebrandly = 536;
  ScreenshotLayer = 537;
  Stytch = 538;
  Unplugg = 539;
  UPCDatabase = 540;
  UserStack = 541;
  Geocodify = 542;
  Newscatcher = 543;
  Nicereply = 544;
  Partnerstack = 545;
  Route4me = 546;
  Scrapeowl = 547;
  ScrapingDog = 548;
  Streak = 549;
  Veriphone = 550;
  Webscraping = 551;
  Zenscrape = 552;
  Zenserp = 553;
  CoinApi = 554;
  Gitter = 555;
  Host = 556;
  Iexcloud = 557;
  Restpack = 558;
  ScraperBox = 559;
  ScrapingAnt = 560;
  SerpStack = 561;
  SmartyStreets = 562;
  TicketMaster = 563;
  AviationStack = 564;
  BombBomb = 565;
  Commodities = 566;
  Dfuse = 567;
  EdenAI = 568;
  Glassnode = 569;
  Guru = 570;
  Hive = 571;
  Hiveage = 572;
  Kickbox = 573;
  Passbase = 574;
  PostageApp = 575;
  PureStake = 576;
  Qubole = 577;
  CarbonInterface = 578;
  Intrinio = 579;
  QuickMetrics = 580 [deprecated = true];
  ScrapeStack = 581;
  TechnicalAnalysisApi = 582;
  Urlscan = 583;
  BaseApiIO = 584;
  DailyCO = 585;
  TLy = 586;
  Shortcut = 587;
  Appfollow = 588;
  Thinkific = 589;
  Feedly = 590;
  Stitchdata = 591;
  Fetchrss = 592;
  Signupgenius = 593;
  Signaturit = 594;
  Optimizely = 595;
  OcrSpace = 596;
  WeatherBit = 597;
  BuddyNS = 598;
  ZipAPI = 599;
  ZipBooks = 600;
  Onedesk = 601;
  Bugherd = 602;
  Blazemeter = 603;
  Autodesk = 604;
  Tru = 605;
  UnifyID = 606;
  Trimble = 607;
  Smooch = 608;
  Semaphore = 609;
  Telnyx = 610;
  Signalwire = 611;
  Textmagic = 612;
  Serphouse = 613;
  Planyo = 614;
  Simplybook = 615;
  Vyte = 616;
  Nylas = 617;
  Squareup = 618;
  Dandelion = 619;
  DataFire = 620 [deprecated = true];
  DeepAI = 621;
  MeaningCloud = 622;
  NeutrinoApi = 623;
  Storecove = 624;
  Shipday = 625;
  Sentiment = 626;
  StreamChatMessaging = 627;
  TeamworkCRM = 628;
  TeamworkDesk = 629;
  TeamworkSpaces = 630;
  TheOddsApi = 631;
  Apacta = 632;
  GetSandbox = 633;
  Happi = 634 [deprecated = true];
  Oanda = 635;
  FastForex = 636;
  APIMatic = 637;
  VersionEye = 638;
  EagleEyeNetworks = 639;
  ThousandEyes = 640;
  SelectPDF = 641;
  Flightstats = 642;
  ChecIO = 643;
  Manifest = 644;
  ApiScience = 645;
  AppSynergy = 646;
  Caflou = 647;
  Caspio = 648;
  ChecklyHQ = 649;
  CloudElements = 650;
  DronaHQ = 651;
  Enablex = 652;
  Fmfw = 653;
  GoodDay = 654;
  Luno = 655;
  Meistertask = 656;
  Mindmeister = 657;
  PeopleDataLabs = 658;
  ScraperSite = 659;
  Scrapfly = 660;
  SimplyNoted = 661;
  TravelPayouts = 662;
  WebScraper = 663;
  Convier = 664;
  Courier = 665;
  Ditto = 666;
  Findl = 667;
  Lendflow = 668;
  Moderation = 669;
  Opendatasoft = 670;
  Podio = 671;
  Rockset = 672;
  Rownd = 673;
  Shotstack = 674;
  Swiftype = 675;
  Twitter = 676;
  Honey = 677;
  Freshdesk = 678;
  Upwave = 679;
  Fountain = 680;
  Freshbooks = 681;
  Mite = 682;
  Deputy = 683;
  Beebole = 684;
  Cashboard = 685;
  Kanban = 686;
  Worksnaps = 687;
  MyIntervals = 688;
  InvoiceOcean = 689;
  Sherpadesk = 690;
  Mrticktock = 691;
  Chatfule = 692;
  Aeroworkflow = 693;
  Emailoctopus = 694;
  Fusebill = 695;
  Geckoboard = 696;
  Gosquared = 697;
  Moonclerk = 698;
  Paymoapp = 699;
  Mixmax = 700;
  Processst = 701;
  Repairshopr  = 702;
  Goshippo = 703;
  Sigopt = 704;
  Sugester = 705;
  Viewneo = 706; 
  BoostNote = 707;
  CaptainData = 708;
  Checkvist = 709;
  Cliengo = 710;
  Cloze = 711;
  FormIO = 712;
  FormBucket = 713;
  GoCanvas = 714;
  MadKudu = 715;
  NozbeTeams = 716;
  Papyrs = 717;
  SuperNotesAPI = 718;
  Tallyfy = 719;
  ZenkitAPI = 720;
  CloudImage = 721;
  UploadCare = 722;
  Borgbase = 723;
  Pipedream = 724;
  Sirv = 725;
  Diffbot = 726;
  EightxEight = 727;
  Sendoso = 728;
  Printfection = 729;
  Authorize = 730;
  PandaScore = 731;
  Paymo = 732;
  AvazaPersonalAccessToken = 733;
  PlanviewLeanKit = 734;
  Livestorm = 735;
  KuCoin = 736;
  MetaAPI = 737;
  NiceHash = 738;
  CexIO = 739;
  Klipfolio = 740;
  Dynatrace = 741;
  MollieAPIKey = 742;
  MollieAccessToken = 743;
  BasisTheory = 744;
  Nordigen = 745;
  FlagsmithEnvironmentKey = 746;
  FlagsmithToken = 747;
  Mux = 748;
  Column = 749;
  Sendbird = 750;
  SendbirdOrganizationAPI = 751;
  Midise = 752;
  Mockaroo = 753;
  Image4 = 754;
  Pinata = 755;
  BrowserStack = 756;
  CrossBrowserTesting = 757;
  Loadmill = 758;
  TestingBot = 759;
  KnapsackPro = 760;
  Qase = 761;
  Dareboost = 762;
  GTMetrix = 763;
  Holistic = 764;
  Parsers = 765;
  ScrutinizerCi = 766;
  SonarCloud = 767;
  APITemplate = 768;
  ConversionTools = 769;
  CraftMyPDF = 770;
  ExportSDK = 771;
  GlitterlyAPI = 772 [deprecated = true];
  Hybiscus = 773;
  Miro = 774;
  Statuspage = 775;
  Statuspal = 776;
  Teletype = 777;
  TimeCamp = 778;
  Userflow = 779;
  Wistia = 780;
  SportRadar = 781;
  UptimeRobot = 782;
  Codequiry = 783;
  ExtractorAPI = 784;
  Signable = 785;
  MagicBell = 786;
  Stormboard = 787;
  Apilayer = 788;
  Disqus = 789;
  Woopra = 790;
  Paperform =791;
  Gumroad = 792;
  Paydirtapp = 793;
  Detectify = 794;
  Statuscake = 795;
  Jumpseller = 796;
  LunchMoney = 797;
  Rosette = 798;
  Yelp = 799;
  Atera = 800;
  EcoStruxureIT = 801;
  Aha = 802;
  Parsehub = 803;
  PackageCloud = 804;
  Cloudsmith = 805;
  Flowdash = 806;
  Flowdock = 807 [deprecated = true];
  Fibery = 808;
  Typetalk = 809;
  VoodooSMS = 810;
  ZulipChat = 811;
  Formcraft = 812;
  Iexapis = 813;
  Reachmail = 814;
  Chartmogul = 815;
  Appointedd = 816;
  Wit = 817;
  RechargePayments = 818;
  Diggernaut = 819;
  MonkeyLearn = 820;
  Duply = 821;
  Postbacks = 822;
  Collect2 = 823;
  ZenRows = 824;
  Zipcodebase = 825;
  Tefter = 826;
  Twist = 827;
  BraintreePayments = 828;
  CloudConvert = 829;
  Grafana = 830;
  ConvertApi = 831;
  Transferwise = 832;
  Bulksms = 833;
  Databox = 834;
  Onesignal = 835;
  Rentman = 836;
  Parseur = 837;
  Docparser = 838;
  Formsite = 839;
  Tickettailor = 840;
  Lemlist = 841;
  Prodpad = 842;
  Formstack = 843;
  Codeclimate = 844;
  Codemagic = 845;
  Vbout = 846;
  Nightfall = 847;
  FlightLabs = 848;
  SpeechTextAI = 849;
  PollsAPI = 850;
  SimFin = 851;
  Scalr = 852;
  Kanbantool = 853;
  Brightlocal = 854;
  Hotwire = 855;
  Instabot = 856;
  Timekit = 857;
  Interseller = 858;
  Mojohelpdesk = 859;
  Createsend = 860;
  Getresponse = 861;
  Dynadot = 862;
  Demio = 863;
  Tokeet = 864;
  Myexperiment = 865;
  Copyscape = 866;
  Besnappy = 867;
  Salesmate = 868;
  Heatmapapi = 869;
  Websitepulse = 870;
  Uclassify = 871;
  Convert = 872;
  PDFmyURL = 873;
  Api2Convert = 874;
  Opsgenie = 875;
  Gemini = 876;
  Honeycomb = 877;
  KalturaAppToken = 878;
  KalturaSession = 879;
  BitGo = 880;
  Optidash = 881;
  Imgix = 882;
  ImageToText = 883;
  Page2Images = 884;
  Quickbase = 885;
  Redbooth = 886;
  Nubela = 887;
  Infobip = 888;
  Uproc = 889;
  Supportbee = 890;
  Aftership = 891;
  Edusign = 892;
  Teamup = 893;
  Workday = 894;
  MongoDB = 895;
  NGC = 896;
  DigitalOceanV2 = 897;
  SQLServer = 898;
  FTP = 899;
  Redis = 900;
  LDAP = 901;
  Shopify = 902;
  RabbitMQ = 903;
  CustomRegex = 904;
  Etherscan = 905;
  Infura = 906;
  Alchemy = 907;
  BlockNative = 908;
  Moralis = 909;
  BscScan = 910;
  CoinMarketCap = 911;
  Percy = 912;
  TinesWebhook = 913;
  Pulumi = 914;
  SupabaseToken = 915;
  NuGetApiKey = 916;
  Aiven = 917;
  Prefect = 918;
  Docusign = 919;
  Couchbase = 920;
  Dockerhub = 921;
  TrufflehogEnterprise = 922;
  EnvoyApiKey = 923;
  GitHubOauth2 = 924;
  Salesforce = 925;
  HuggingFace = 926;
  Snowflake = 927;
  Sourcegraph = 928;
  Tailscale = 929;
  Web3Storage = 930;
  AzureStorage = 931;
  PlanetScaleDb = 932;
  Anthropic = 933;
  Ramp = 934;
  Klaviyo = 935;
  SourcegraphCody = 936;
  Voiceflow = 937;
  Privacy = 938;
  IPInfo = 939;
  Ip2location = 940;
  Instamojo = 941;
<<<<<<< HEAD
  AzureBatch = 942;
=======
  Portainer = 942;
  PortainerToken = 943;
  Loggly = 944;
  OpenVpn = 945;
  VagrantCloudPersonalToken = 946;
  BetterStack = 947;
  ZeroTier = 948;
  AppOptics = 949;
  Metabase = 950;
  CoinbaseWaaS = 951;
  LemonSqueezy = 952;
  Budibase = 953;
  DenoDeploy = 954;
  Stripo = 955;
  ReplyIO = 956;
>>>>>>> a4fd17c9
}

message Result {
  int64 source_id = 2;
  string redacted = 3;
  bool verified = 4;
  string hash = 5;
  map<string, string> extra_data = 6;
  StructuredData structured_data = 7;
  string hash_v2 = 8;
  DecoderType decoder_type = 9;

  // This field should only be populated if the verification process itself failed in a way that provides no information
  // about the verification status of the candidate secret, such as if the verification request timed out.
  string verification_error_message = 10;
}

message StructuredData {
  repeated TlsPrivateKey tls_private_key = 1;
  repeated GitHubSSHKey github_ssh_key = 2;
}

message TlsPrivateKey {
  string certificate_fingerprint = 1;
  string verification_url = 2;
  int64 expiration_timestamp = 3;
}

message GitHubSSHKey {
  string user = 1;
  string public_key_fingerprint = 2;
}<|MERGE_RESOLUTION|>--- conflicted
+++ resolved
@@ -950,9 +950,6 @@
   IPInfo = 939;
   Ip2location = 940;
   Instamojo = 941;
-<<<<<<< HEAD
-  AzureBatch = 942;
-=======
   Portainer = 942;
   PortainerToken = 943;
   Loggly = 944;
@@ -968,7 +965,7 @@
   DenoDeploy = 954;
   Stripo = 955;
   ReplyIO = 956;
->>>>>>> a4fd17c9
+  AzureBatch = 957;
 }
 
 message Result {
