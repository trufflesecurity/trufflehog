syntax = "proto3";

package sources;

option go_package = "github.com/trufflesecurity/trufflehog/v3/pkg/pb/sourcespb";

import "validate/validate.proto";
import "credentials.proto";
import "google/protobuf/any.proto";
import "google/protobuf/duration.proto";
import "google/protobuf/timestamp.proto";


enum SourceType {
  SOURCE_TYPE_AZURE_STORAGE = 0;
  SOURCE_TYPE_BITBUCKET = 1;
  SOURCE_TYPE_CIRCLECI = 2;
  SOURCE_TYPE_CONFLUENCE = 3;
  SOURCE_TYPE_DOCKER = 4;
  SOURCE_TYPE_ECR = 5;
  SOURCE_TYPE_GCS = 6;
  SOURCE_TYPE_GITHUB = 7;
  SOURCE_TYPE_PUBLIC_GIT = 8;
  SOURCE_TYPE_GITLAB = 9;
  SOURCE_TYPE_JIRA = 10;
  SOURCE_TYPE_NPM_UNAUTHD_PACKAGES = 11;
  SOURCE_TYPE_PYPI_UNAUTHD_PACKAGES = 12;
  SOURCE_TYPE_S3 = 13;
  SOURCE_TYPE_SLACK = 14;
  SOURCE_TYPE_FILESYSTEM = 15;
  SOURCE_TYPE_GIT = 16;
  SOURCE_TYPE_TEST = 17;
  SOURCE_TYPE_S3_UNAUTHED = 18;
  SOURCE_TYPE_GITHUB_UNAUTHENTICATED_ORG = 19;
  SOURCE_TYPE_BUILDKITE = 20;
  SOURCE_TYPE_GERRIT = 21;
  SOURCE_TYPE_JENKINS = 22;
  SOURCE_TYPE_TEAMS = 23;
  SOURCE_TYPE_JFROG_ARTIFACTORY = 24;
  SOURCE_TYPE_SYSLOG = 25;
  SOURCE_TYPE_PUBLIC_EVENT_MONITORING = 26;
  SOURCE_TYPE_SLACK_REALTIME = 27;
  SOURCE_TYPE_GOOGLE_DRIVE = 28;
  SOURCE_TYPE_SHAREPOINT = 29;
  SOURCE_TYPE_GCS_UNAUTHED = 30;
  SOURCE_TYPE_AZURE_REPOS = 31;
  SOURCE_TYPE_TRAVISCI = 32;
  SOURCE_TYPE_POSTMAN = 33;
  SOURCE_TYPE_WEBHOOK = 34;
  SOURCE_TYPE_ELASTICSEARCH = 35;
  SOURCE_TYPE_HUGGINGFACE = 36;
  SOURCE_TYPE_GITHUB_EXPERIMENTAL = 37;
  SOURCE_TYPE_SENTRY = 38;
  SOURCE_TYPE_GITHUB_REALTIME = 39;
  SOURCE_TYPE_STDIN = 40;
  SOURCE_TYPE_SLACK_CONTINUOUS = 41;
}

message LocalSource {
  string type = 1 ;
  string name = 2 ;
  // DEPRECATED: scan_interval is deprecated and can be removed when we no longer depend on the name.
  // Deprecating in favor of scan_period due to the fact that scan_interval is a duration
  // which is a fixed-length span of time represented as a count of seconds and fractions of seconds
  // at nanosecond resolution. Most of the time, we want to be able to specify a scan interval in
  // human-readable format (e.g. 45s, 30m, 12h, etc.) which is not possible with a duration.
  // https://protobuf.dev/reference/protobuf/google.protobuf/#duration
  google.protobuf.Duration scan_interval = 3 [deprecated = true];
  bool verify = 4;
  google.protobuf.Any connection = 5;
  string scan_period = 6;
}

// https://www.jfrog.com/confluence/display/JFROG/Artifactory+REST+API#ArtifactoryRESTAPI-RetrieveFolderorRepositoryArchive
message Artifactory {
  string endpoint = 1 [(validate.rules).string.uri_ref = true];
  oneof credential {
    credentials.BasicAuth basic_auth = 2;
    string access_token = 3;
    credentials.Unauthenticated unauthenticated = 7;
  }
  repeated string repositories = 4;
  repeated string include_paths = 5;
  repeated string ignore_paths = 6;
}

message AzureStorage {
  oneof credential {
    string connection_string = 1;
    credentials.BasicAuth basic_auth = 2;
    string client_certificate = 3;
    credentials.Unauthenticated unauthenticated = 4;
  }
  repeated string storage_containers = 5;
}

enum BitbucketInstallationType {
  AUTODETECT = 0;
  CLOUD = 1;
  DATA_CENTER = 2;
}

message Bitbucket {
  string endpoint = 1 [(validate.rules).string.uri_ref = true];
  oneof credential {
    string token = 2;
    credentials.Oauth2 oauth = 3;
    credentials.BasicAuth basic_auth = 4;

  }
  repeated string repositories = 5;
  repeated string ignore_repos = 6;
  bool skip_binaries = 7;
  bool skip_archives = 8;
  BitbucketInstallationType installation_type = 9;
  string oauth_authorization_endpoint = 10; // endpoint for OAuth authorization flow in Bitbucket Data Center application links
  string oauth_token_endpoint = 11; // endpoint for getting OAuth access/refresh tokens in Bitbucket Data Center application links
  repeated string oauth_scopes = 12; // list of OAuth scopes that the access token is provided
  bool allow_secrets_manager_write = 13; // flag to explicitly allow TruffleHog to write to the user's secrets manager
}

message CircleCI {
  string endpoint = 1 [(validate.rules).string.uri_ref = true];
  oneof credential {
    string token = 2;
  }
}

message TravisCI {
  string endpoint = 1 [(validate.rules).string.uri_ref = true];
  oneof credential {
    string token = 2;
  }
}

message Confluence {
  string endpoint = 1 [(validate.rules).string.uri_ref = true];
  oneof credential {
    credentials.Unauthenticated unauthenticated = 2;
    credentials.BasicAuth basic_auth = 3;
    string token = 4;
  }

  enum GetAllSpacesScope {
    ALL = 0;
    GLOBAL = 1;
    PERSONAL = 2;
  }

  GetAllSpacesScope spaces_scope = 5;
  bool insecure_skip_verify_tls = 6;
  repeated string spaces = 7;
  repeated string ignore_spaces = 8;
  bool include_attachments = 9;
  bool skip_history = 10;
  bool include_comments = 11;
}

message Docker {
  oneof credential {
    credentials.Unauthenticated unauthenticated = 1;
    credentials.BasicAuth basic_auth = 2;
    string bearer_token = 3;
    bool docker_keychain = 4;
  }
  repeated string images = 5;
  repeated string exclude_paths = 6;
}

message ECR {
  oneof credential {
    credentials.KeySecret access_key = 1;
  }
  repeated string registries = 2;
}

message Filesystem {
  // DEPRECATED: directories is deprecated and can be removed / renamed to
  // paths when we no longer depend on the name in enterprise configs.
  repeated string directories = 1;
  repeated string paths = 2;
  string include_paths_file = 3; // path to file containing newline separated list of paths
  string exclude_paths_file = 4; // path to file containing newline separated list of paths
  bool skip_binaries = 5; // allows skipping binary files from the scan
}

message GCS {
  oneof credential {
    string json_service_account = 1;
    string api_key = 2;
    credentials.Unauthenticated unauthenticated = 3;
    credentials.CloudEnvironment adc = 4;
    string service_account_file = 11;
    credentials.Oauth2 oauth = 12;
  }
  string project_id = 5;
  repeated string include_buckets = 6;
  repeated string exclude_buckets = 7;
  repeated string include_objects = 8;
  repeated string exclude_objects = 9;
  int64 max_object_size = 10;
}

message Git {
  oneof credential {
    credentials.BasicAuth basic_auth = 1;
    credentials.Unauthenticated unauthenticated = 2;
    credentials.SSHAuth ssh_auth = 5;
  }
  repeated string directories = 3;
  repeated string repositories = 4;
  string head = 6;
  string base = 7;
  bool bare = 8;
  string include_paths_file = 9; // path to file containing newline separated list of paths
  string exclude_paths_file = 10; // path to file containing newline separated list of paths
  string exclude_globs = 11; // comma separated list of globs
  int64  max_depth = 12;
  // This field is generally used by the CLI or within CI/CD systems to specify a single repository,
  // whereas the repositories field is used by the enterprise config to specify multiple repositories.
  // Passing a single repository via the uri field also allows for additional options to be specified
  // like head, base, bare, etc.
  string uri = 13; // repository URL. https://, file://, or ssh://
  bool skip_binaries = 14;
  bool skip_archives = 15;
  string clone_path = 16;
  bool no_cleanup = 17;
  bool print_legacy_json = 18;
<<<<<<< HEAD
  bool trust_local_git_config = 19; // Trust local git configurations
=======
>>>>>>> d0058473
}

message GitLab {
  string endpoint = 1 [(validate.rules).string.uri_ref = true];
  oneof credential {
    string token = 2;
    credentials.Oauth2 oauth = 3;
    credentials.BasicAuth basic_auth = 4;
  }
  repeated string repositories = 5;
  repeated string ignore_repos = 6;
  bool skip_binaries = 7;
  bool skip_archives = 8;
  repeated string include_repos = 9;
  bool exclude_projects_shared_into_groups = 10;
  bool remove_auth_in_url = 11;
  repeated string group_ids = 12;
  string clone_path = 13;
  bool no_cleanup = 14;
  bool print_legacy_json = 15;
}

message GitHub {
  string endpoint = 1 [(validate.rules).string.uri_ref = true];
  oneof credential {
    credentials.GitHubApp github_app = 2;
    string token = 3;
    credentials.Unauthenticated unauthenticated = 4;
    credentials.BasicAuth basic_auth = 13;
  }
  repeated string repositories = 5;
  repeated string organizations = 6;
  bool scanUsers = 7;
  bool includeForks = 8;
  string head = 9;
  string base = 10;
  repeated string ignore_repos = 11;
  repeated string include_repos = 12;
  bool include_pull_request_comments = 14;
  bool include_issue_comments = 15;
  bool include_gist_comments = 16;
  bool skip_binaries = 17;
  bool skip_archives = 18;
  bool include_wikis = 19;
  uint32 comments_timeframe_days = 20;
  bool remove_auth_in_url = 21;
  string clone_path = 22;
  bool no_cleanup = 23;
  bool ignore_gists = 24;
  bool print_legacy_json = 25;
}

message GitHubExperimental {
  string repository = 1;
  oneof credential {
    string token = 2;
  }
  bool object_discovery = 3;
  int64 collision_threshold = 4;
  bool delete_cached_data = 5;
}

message GitHubRealtime {
  uint32 listener_port = 1;
  string webhook_secret = 2;
  string endpoint = 3 [(validate.rules).string.uri_ref = true];
  oneof credential {
    credentials.GitHubApp github_app = 4;
    string token = 5;
    credentials.Unauthenticated unauthenticated = 6;
    credentials.BasicAuth basic_auth = 7;
  }
}

message GoogleDrive {
  oneof credential {
    string refresh_token = 1;
  }
}

message Huggingface {
  string endpoint = 1 [(validate.rules).string.uri_ref = true];
  oneof credential {
    string token = 2;
    credentials.Unauthenticated unauthenticated = 3;
  }
  repeated string models = 4;
  repeated string spaces = 5;
  repeated string datasets = 12;
  repeated string organizations = 6;
  repeated string users = 15;
  repeated string ignore_models = 7;
  repeated string include_models = 8;
  repeated string ignore_spaces = 9;
  repeated string include_spaces = 10;
  repeated string ignore_datasets = 13;
  repeated string include_datasets = 14;
  bool  skip_all_models = 16;
  bool  skip_all_spaces = 17;
  bool  skip_all_datasets = 18;
  bool include_discussions = 11;
  bool include_prs = 19;
}

message JIRA {
  string endpoint = 1 [(validate.rules).string.uri_ref = true];
  oneof credential {
    credentials.BasicAuth basic_auth = 2;
    credentials.Unauthenticated unauthenticated = 3;
    credentials.Oauth2 oauth = 4;
    string token = 6;
  }
  repeated string projects = 5;
  repeated string ignore_projects = 7;
  bool insecure_skip_verify_tls = 8;
}

message NPMUnauthenticatedPackage {
  oneof credential {
    credentials.Unauthenticated unauthenticated = 1;
  }
}

message PyPIUnauthenticatedPackage {
  oneof credential {
    credentials.Unauthenticated unauthenticated = 1;
  }
}

message S3 {
  oneof credential {
    credentials.KeySecret access_key = 1;
    credentials.Unauthenticated unauthenticated = 2;
    credentials.CloudEnvironment cloud_environment = 4;
    credentials.AWSSessionTokenSecret session_token = 5;
  }
  repeated string buckets = 3;
  int64 max_object_size = 6;
  repeated string roles = 7;
  repeated string ignore_buckets = 8;
  bool enable_resumption = 9 [deprecated = true];
}

message Slack {
  string endpoint = 1 [(validate.rules).string.uri_ref = true];
  oneof credential {
    string token = 2;
    credentials.SlackTokens tokens = 5;
  }
  repeated string channels = 3;
  repeated string ignore_list = 4;
}

message Test{}

message Buildkite {
  oneof credential {
    string token = 1;
  }
}

message Gerrit {
  string endpoint = 1 [(validate.rules).string.uri_ref = true];
  oneof credential {
    credentials.BasicAuth basic_auth = 2;
    credentials.Unauthenticated unauthenticated = 3;
  }
  repeated string projects = 4;
  bool skip_binaries = 5;
  bool skip_archives = 6;
}

message Jenkins {
  string endpoint = 1 [(validate.rules).string.uri_ref = true];
  oneof credential {
    credentials.BasicAuth basic_auth = 2;
    credentials.Header header = 3;
    credentials.Unauthenticated unauthenticated = 5;
  }
  bool insecure_skip_verify_tls = 4;
}

message Teams {
  string endpoint = 1 [(validate.rules).string.uri_ref = true];
  oneof credential {
    string token = 2;
    credentials.ClientCredentials authenticated = 3;
    credentials.Oauth2 oauth = 7;
  }
  repeated string channels = 4;
  repeated string ignore_list = 5;
  repeated string team_ids = 6;
  string tenant_id = 8;
}

message Syslog {
  string protocol = 1;
  string listen_address = 2;
  string tlsCert = 3;
  string tlsKey = 4;
  string format = 5;
}

message Forager {
  oneof credential {
    credentials.Unauthenticated unauthenticated = 1;
  }
  repeated string domains = 2;
  int64 max_depth = 3;
  google.protobuf.Timestamp since = 4;
}

message SlackRealtime {
  oneof credential {
    credentials.SlackTokens tokens = 1;
  }
}

message Sharepoint {
  oneof credential {
    credentials.Oauth2 oauth = 1;
  }
  string site_url = 2;
}

message AzureRepos {
  string endpoint = 1 [(validate.rules).string.uri_ref = true];
  oneof credential {
    string token = 2;
    credentials.Oauth2 oauth = 3;
  }
  repeated string repositories = 4;
  repeated string organizations = 5;
  repeated string projects = 6;
  bool include_forks = 7;
  repeated string ignore_repos = 8;
  repeated string include_repos = 9;
  repeated string include_projects = 10;
  repeated string ignore_projects = 11;
  bool skip_binaries = 12;
  bool skip_archives = 13;
}

message Postman {
  oneof credential {
    credentials.Unauthenticated unauthenticated = 1;
    string token = 2;
  }
  repeated string workspaces = 3;
  repeated string collections = 4;
  repeated string environments = 5;
  repeated string exclude_collections = 6;
  repeated string exclude_environments = 7;
  repeated string include_collections = 8;
  repeated string include_environments = 9;
  repeated string detector_keywords = 10;
  repeated string workspace_paths = 11;
  repeated string collection_paths = 12;
  repeated string environment_paths = 13;
}

message Webhook {
  string listen_address = 1 [(validate.rules).string.hostname = true];
  oneof credential {
    credentials.Header header = 2;
  }
  oneof variant {
    Vector vector = 4;
  }
}

message Vector {
  string locator_field = 1;
  string link_format = 2;
}

message Elasticsearch {
  repeated string nodes = 1;
  string username = 2;
  string password = 3;
  string cloud_id = 4;
  string api_key = 5;
  string service_token = 6;
  string index_pattern = 7;
  string query_json = 8;
  string since_timestamp = 9;
  bool best_effort_scan = 10;
}

message Sentry {
  string endpoint = 1;
  oneof credential {
    string auth_token = 2;
    string dsn_key = 3;
    string api_key = 4;
  }
  bool insecure_skip_verify_tls = 5;
  string projects = 6;
}

message Stdin {}

message SlackContinuous {
  string namespace = 1;
  string project_id = 2;
}<|MERGE_RESOLUTION|>--- conflicted
+++ resolved
@@ -226,10 +226,7 @@
   string clone_path = 16;
   bool no_cleanup = 17;
   bool print_legacy_json = 18;
-<<<<<<< HEAD
   bool trust_local_git_config = 19; // Trust local git configurations
-=======
->>>>>>> d0058473
 }
 
 message GitLab {
