#!/usr/bin/env python
# -*- coding: utf-8 -*-

from __future__ import absolute_import
import shutil
import sys
import math
import datetime
import argparse
import uuid
import hashlib
import tempfile
import os
import re
import json
import stat
from git import Repo
from git import NULL_TREE
from truffleHogRegexes.regexChecks import regexes



def main():
    parser = argparse.ArgumentParser(description='Find secrets hidden in the depths of git.')
    parser.add_argument('--json', dest="output_json", action="store_true", help="Output in JSON")
    parser.add_argument("--regex", dest="do_regex", action="store_true", help="Enable high signal regex checks")
    parser.add_argument("--rules", dest="rules", help="Ignore default regexes and source from json list file")
    parser.add_argument("--entropy", dest="do_entropy", help="Enable entropy checks")
    parser.add_argument("--since_commit", dest="since_commit", help="Only scan from a given commit hash")
    parser.add_argument("--max_depth", dest="max_depth", help="The max commit depth to go back when searching for secrets")
    parser.add_argument("--branch", dest="branch", help="Name of the branch to be scanned")
<<<<<<< HEAD
    parser.add_argument('-i', '--include_paths', type=argparse.FileType('r'), metavar='INCLUDE_PATHS_FILE',
                        help='File with regular expressions (one per line), at least one of which must match a Git '
                             'object path in order for it to be scanned; lines starting with "#" are treated as '
                             'comments and are ignored. If empty or not provided (default), all Git object paths are '
                             'included unless otherwise excluded via the --exclude_paths option.')
    parser.add_argument('-x', '--exclude_paths', type=argparse.FileType('r'), metavar='EXCLUDE_PATHS_FILE',
                        help='File with regular expressions (one per line), none of which may match a Git object path '
                             'in order for it to be scanned; lines starting with "#" are treated as comments and are '
                             'ignored. If empty or not provided (default), no Git object paths are excluded unless '
                             'effectively excluded via the --include_paths option.')
=======
    parser.add_argument("--repo_path", type=str, dest="repo_path", help="Path to the cloned repo. If provided, git_url will not be used")
    parser.add_argument("--cleanup", dest="cleanup", action="store_true", help="Clean up all temporary result files")
>>>>>>> a4c69fa2
    parser.add_argument('git_url', type=str, help='URL for secret searching')
    parser.set_defaults(regex=False)
    parser.set_defaults(rules={})
    parser.set_defaults(max_depth=1000000)
    parser.set_defaults(since_commit=None)
    parser.set_defaults(entropy=True)
    parser.set_defaults(branch=None)
    parser.set_defaults(repo_path=None)
    parser.set_defaults(cleanup=False)
    args = parser.parse_args()
    rules = {}
    if args.rules:
        try:
            with open(args.rules, "r") as ruleFile:
                rules = json.loads(ruleFile.read())
                for rule in rules:
                    rules[rule] = re.compile(rules[rule])
        except (IOError, ValueError) as e:
            raise("Error reading rules file")
        for regex in dict(regexes):
            del regexes[regex]
        for regex in rules:
            regexes[regex] = rules[regex]
    do_entropy = str2bool(args.do_entropy)
<<<<<<< HEAD

    # read & compile path inclusion/exclusion patterns
    path_inclusions = []
    path_exclusions = []
    if args.include_paths:
        for pattern in set(l[:-1].lstrip() for l in args.include_paths):
            if pattern and not pattern.startswith('#'):
                path_inclusions.append(re.compile(pattern))
    if args.exclude_paths:
        for pattern in set(l[:-1].lstrip() for l in args.exclude_paths):
            if pattern and not pattern.startswith('#'):
                path_exclusions.append(re.compile(pattern))

    output = find_strings(args.git_url, args.since_commit, args.max_depth, args.output_json, args.do_regex, do_entropy,
            surpress_output=False, branch=args.branch, path_inclusions=path_inclusions, path_exclusions=path_exclusions)
=======
    output = find_strings(args.git_url, args.since_commit, args.max_depth, args.output_json, args.do_regex, do_entropy, surpress_output=False, branch=args.branch, repo_path=args.repo_path)
>>>>>>> a4c69fa2
    project_path = output["project_path"]
    shutil.rmtree(project_path, onerror=del_rw)
    if args.cleanup:
        clean_up(output)
    if output["foundIssues"]:
        sys.exit(1)
    else:
        sys.exit(0)

def str2bool(v):
    if v == None:
        return True
    if v.lower() in ('yes', 'true', 't', 'y', '1'):
        return True
    elif v.lower() in ('no', 'false', 'f', 'n', '0'):
        return False
    else:
        raise argparse.ArgumentTypeError('Boolean value expected.')


BASE64_CHARS = "ABCDEFGHIJKLMNOPQRSTUVWXYZabcdefghijklmnopqrstuvwxyz0123456789+/="
HEX_CHARS = "1234567890abcdefABCDEF"

def del_rw(action, name, exc):
    os.chmod(name, stat.S_IWRITE)
    os.remove(name)

def shannon_entropy(data, iterator):
    """
    Borrowed from http://blog.dkbza.org/2007/05/scanning-data-for-entropy-anomalies.html
    """
    if not data:
        return 0
    entropy = 0
    for x in iterator:
        p_x = float(data.count(x))/len(data)
        if p_x > 0:
            entropy += - p_x*math.log(p_x, 2)
    return entropy


def get_strings_of_set(word, char_set, threshold=20):
    count = 0
    letters = ""
    strings = []
    for char in word:
        if char in char_set:
            letters += char
            count += 1
        else:
            if count > threshold:
                strings.append(letters)
            letters = ""
            count = 0
    if count > threshold:
        strings.append(letters)
    return strings

class bcolors:
    HEADER = '\033[95m'
    OKBLUE = '\033[94m'
    OKGREEN = '\033[92m'
    WARNING = '\033[93m'
    FAIL = '\033[91m'
    ENDC = '\033[0m'
    BOLD = '\033[1m'
    UNDERLINE = '\033[4m'

def clone_git_repo(git_url):
    project_path = tempfile.mkdtemp()
    Repo.clone_from(git_url, project_path)
    return project_path

def print_results(printJson, issue):
    commit_time = issue['date']
    branch_name = issue['branch']
    prev_commit = issue['commit']
    printableDiff = issue['printDiff']
    commitHash = issue['commitHash']
    reason = issue['reason']
    path = issue['path']

    if printJson:
        print(json.dumps(issue, sort_keys=True))
    else:
        print("~~~~~~~~~~~~~~~~~~~~~")
        reason = "{}Reason: {}{}".format(bcolors.OKGREEN, reason, bcolors.ENDC)
        print(reason)
        dateStr = "{}Date: {}{}".format(bcolors.OKGREEN, commit_time, bcolors.ENDC)
        print(dateStr)
        hashStr = "{}Hash: {}{}".format(bcolors.OKGREEN, commitHash, bcolors.ENDC)
        print(hashStr)
        filePath = "{}Filepath: {}{}".format(bcolors.OKGREEN, path, bcolors.ENDC)
        print(filePath)

        if sys.version_info >= (3, 0):
            branchStr = "{}Branch: {}{}".format(bcolors.OKGREEN, branch_name, bcolors.ENDC)
            print(branchStr)
            commitStr = "{}Commit: {}{}".format(bcolors.OKGREEN, prev_commit, bcolors.ENDC)
            print(commitStr)
            print(printableDiff)
        else:
            branchStr = "{}Branch: {}{}".format(bcolors.OKGREEN, branch_name.encode('utf-8'), bcolors.ENDC)
            print(branchStr)
            commitStr = "{}Commit: {}{}".format(bcolors.OKGREEN, prev_commit.encode('utf-8'), bcolors.ENDC)
            print(commitStr)
            print(printableDiff.encode('utf-8'))
        print("~~~~~~~~~~~~~~~~~~~~~")

def find_entropy(printableDiff, commit_time, branch_name, prev_commit, blob, commitHash):
    stringsFound = []
    lines = printableDiff.split("\n")
    for line in lines:
        for word in line.split():
            base64_strings = get_strings_of_set(word, BASE64_CHARS)
            hex_strings = get_strings_of_set(word, HEX_CHARS)
            for string in base64_strings:
                b64Entropy = shannon_entropy(string, BASE64_CHARS)
                if b64Entropy > 4.5:
                    stringsFound.append(string)
                    printableDiff = printableDiff.replace(string, bcolors.WARNING + string + bcolors.ENDC)
            for string in hex_strings:
                hexEntropy = shannon_entropy(string, HEX_CHARS)
                if hexEntropy > 3:
                    stringsFound.append(string)
                    printableDiff = printableDiff.replace(string, bcolors.WARNING + string + bcolors.ENDC)
    entropicDiff = None
    if len(stringsFound) > 0:
        entropicDiff = {}
        entropicDiff['date'] = commit_time
        entropicDiff['path'] = blob.b_path if blob.b_path else blob.a_path
        entropicDiff['branch'] = branch_name
        entropicDiff['commit'] = prev_commit.message
        entropicDiff['diff'] = blob.diff.decode('utf-8', errors='replace')
        entropicDiff['stringsFound'] = stringsFound
        entropicDiff['printDiff'] = printableDiff
        entropicDiff['commitHash'] = prev_commit.hexsha
        entropicDiff['reason'] = "High Entropy"
    return entropicDiff

def regex_check(printableDiff, commit_time, branch_name, prev_commit, blob, commitHash, custom_regexes={}):
    if custom_regexes:
        secret_regexes = custom_regexes
    else:
        secret_regexes = regexes
    regex_matches = []
    for key in secret_regexes:
        found_strings = secret_regexes[key].findall(printableDiff)
        for found_string in found_strings:
            found_diff = printableDiff.replace(printableDiff, bcolors.WARNING + found_string + bcolors.ENDC)
        if found_strings:
            foundRegex = {}
            foundRegex['date'] = commit_time
            foundRegex['path'] = blob.b_path if blob.b_path else blob.a_path
            foundRegex['branch'] = branch_name
            foundRegex['commit'] = prev_commit.message
            foundRegex['diff'] = blob.diff.decode('utf-8', errors='replace')
            foundRegex['stringsFound'] = found_strings
            foundRegex['printDiff'] = found_diff
            foundRegex['reason'] = key
            foundRegex['commitHash'] = prev_commit.hexsha
            regex_matches.append(foundRegex)
    return regex_matches

def diff_worker(diff, curr_commit, prev_commit, branch_name, commitHash, custom_regexes, do_entropy, do_regex, printJson, surpress_output, path_inclusions, path_exclusions):
    issues = []
    for blob in diff:
        printableDiff = blob.diff.decode('utf-8', errors='replace')
        if printableDiff.startswith("Binary files"):
            continue
        if not path_included(blob, path_inclusions, path_exclusions):
            continue
        commit_time =  datetime.datetime.fromtimestamp(prev_commit.committed_date).strftime('%Y-%m-%d %H:%M:%S')
        foundIssues = []
        if do_entropy:
            entropicDiff = find_entropy(printableDiff, commit_time, branch_name, prev_commit, blob, commitHash)
            if entropicDiff:
                foundIssues.append(entropicDiff)
        if do_regex:
            found_regexes = regex_check(printableDiff, commit_time, branch_name, prev_commit, blob, commitHash, custom_regexes)
            foundIssues += found_regexes
        if not surpress_output:
            for foundIssue in foundIssues:
                print_results(printJson, foundIssue)
        issues += foundIssues
    return issues

def handle_results(output, output_dir, foundIssues):
    for foundIssue in foundIssues:
        result_path = os.path.join(output_dir, str(uuid.uuid4()))
        with open(result_path, "w+") as result_file:
            result_file.write(json.dumps(foundIssue))
        output["foundIssues"].append(result_path)
    return output

<<<<<<< HEAD
def path_included(blob, include_patterns=None, exclude_patterns=None):
    """Check if the diff blob object should included in analysis.

    If defined and non-empty, `include_patterns` has precedence over `exclude_patterns`, such that a blob that is not
    matched by any of the defined `include_patterns` will be excluded, even when it is not matched by any of the defined
    `exclude_patterns`. If either `include_patterns` or `exclude_patterns` are undefined or empty, they will have no
    effect, respectively. All blobs are included by this function when called with default arguments.

    :param blob: a Git diff blob object
    :param include_patterns: iterable of compiled regular expression objects; when non-empty, at least one pattern must
     match the blob object for it to be included; if empty or None, all blobs are included, unless excluded via
     `exclude_patterns`
    :param exclude_patterns: iterable of compiled regular expression objects; when non-empty, _none_ of the patterns may
     match the blob object for it to be included; if empty or None, no blobs are excluded if not otherwise
     excluded via `include_patterns`
    :return: False if the blob is _not_ matched by `include_patterns` (when provided) or if it is matched by
    `exclude_patterns` (when provided), otherwise returns True
    """
    path = blob.b_path if blob.b_path else blob.a_path
    if include_patterns and not any(p.match(path) for p in include_patterns):
        return False
    if exclude_patterns and any(p.match(path) for p in exclude_patterns):
        return False
    return True


def find_strings(git_url, since_commit=None, max_depth=1000000, printJson=False, do_regex=False, do_entropy=True, surpress_output=True,
                custom_regexes={}, branch=None, path_inclusions=None, path_exclusions=None):
=======
def find_strings(git_url, since_commit=None, max_depth=1000000, printJson=False, do_regex=False, do_entropy=True, surpress_output=True, custom_regexes={}, branch=None, repo_path=None):
>>>>>>> a4c69fa2
    output = {"foundIssues": []}
    if repo_path:
        project_path = repo_path
    else:
        project_path = clone_git_repo(git_url)
    repo = Repo(project_path)
    already_searched = set()
    output_dir = tempfile.mkdtemp()

    if branch:
        branches = repo.remotes.origin.fetch(branch)
    else:
        branches = repo.remotes.origin.fetch()

    for remote_branch in branches:
        since_commit_reached = False
        branch_name = remote_branch.name
        prev_commit = None
        for curr_commit in repo.iter_commits(branch_name, max_count=max_depth):
            commitHash = curr_commit.hexsha
            if commitHash == since_commit:
                since_commit_reached = True
            if since_commit and since_commit_reached:
                prev_commit = curr_commit
                continue
            # if not prev_commit, then curr_commit is the newest commit. And we have nothing to diff with.
            # But we will diff the first commit with NULL_TREE here to check the oldest code.
            # In this way, no commit will be missed.
            diff_hash = hashlib.md5((str(prev_commit) + str(curr_commit)).encode('utf-8')).digest()
            if not prev_commit:
                prev_commit = curr_commit
                continue
            elif diff_hash in already_searched:
                prev_commit = curr_commit
                continue
            else:
                diff = prev_commit.diff(curr_commit, create_patch=True)
            # avoid searching the same diffs
            already_searched.add(diff_hash)
            foundIssues = diff_worker(diff, curr_commit, prev_commit, branch_name, commitHash, custom_regexes, do_entropy, do_regex, printJson, surpress_output, path_inclusions, path_exclusions)
            output = handle_results(output, output_dir, foundIssues)
            prev_commit = curr_commit
        # Handling the first commit
        diff = curr_commit.diff(NULL_TREE, create_patch=True)
        foundIssues = diff_worker(diff, curr_commit, prev_commit, branch_name, commitHash, custom_regexes, do_entropy, do_regex, printJson, surpress_output, path_inclusions, path_exclusions)
        output = handle_results(output, output_dir, foundIssues)
    output["project_path"] = project_path
    output["clone_uri"] = git_url
    output["issues_path"] = output_dir
    if not repo_path:
        shutil.rmtree(project_path, onerror=del_rw)
    return output

def clean_up(output):
    issues_path = output.get("issues_path", None)
    if issues_path and os.path.isdir(issues_path):
        shutil.rmtree(output["issues_path"])

if __name__ == "__main__":
    main()<|MERGE_RESOLUTION|>--- conflicted
+++ resolved
@@ -29,7 +29,6 @@
     parser.add_argument("--since_commit", dest="since_commit", help="Only scan from a given commit hash")
     parser.add_argument("--max_depth", dest="max_depth", help="The max commit depth to go back when searching for secrets")
     parser.add_argument("--branch", dest="branch", help="Name of the branch to be scanned")
-<<<<<<< HEAD
     parser.add_argument('-i', '--include_paths', type=argparse.FileType('r'), metavar='INCLUDE_PATHS_FILE',
                         help='File with regular expressions (one per line), at least one of which must match a Git '
                              'object path in order for it to be scanned; lines starting with "#" are treated as '
@@ -40,10 +39,8 @@
                              'in order for it to be scanned; lines starting with "#" are treated as comments and are '
                              'ignored. If empty or not provided (default), no Git object paths are excluded unless '
                              'effectively excluded via the --include_paths option.')
-=======
     parser.add_argument("--repo_path", type=str, dest="repo_path", help="Path to the cloned repo. If provided, git_url will not be used")
     parser.add_argument("--cleanup", dest="cleanup", action="store_true", help="Clean up all temporary result files")
->>>>>>> a4c69fa2
     parser.add_argument('git_url', type=str, help='URL for secret searching')
     parser.set_defaults(regex=False)
     parser.set_defaults(rules={})
@@ -68,7 +65,6 @@
         for regex in rules:
             regexes[regex] = rules[regex]
     do_entropy = str2bool(args.do_entropy)
-<<<<<<< HEAD
 
     # read & compile path inclusion/exclusion patterns
     path_inclusions = []
@@ -83,12 +79,8 @@
                 path_exclusions.append(re.compile(pattern))
 
     output = find_strings(args.git_url, args.since_commit, args.max_depth, args.output_json, args.do_regex, do_entropy,
-            surpress_output=False, branch=args.branch, path_inclusions=path_inclusions, path_exclusions=path_exclusions)
-=======
-    output = find_strings(args.git_url, args.since_commit, args.max_depth, args.output_json, args.do_regex, do_entropy, surpress_output=False, branch=args.branch, repo_path=args.repo_path)
->>>>>>> a4c69fa2
+            surpress_output=False, branch=args.branch, repo_path=args.repo_path, path_inclusions=path_inclusions, path_exclusions=path_exclusions)
     project_path = output["project_path"]
-    shutil.rmtree(project_path, onerror=del_rw)
     if args.cleanup:
         clean_up(output)
     if output["foundIssues"]:
@@ -282,7 +274,6 @@
         output["foundIssues"].append(result_path)
     return output
 
-<<<<<<< HEAD
 def path_included(blob, include_patterns=None, exclude_patterns=None):
     """Check if the diff blob object should included in analysis.
 
@@ -310,10 +301,7 @@
 
 
 def find_strings(git_url, since_commit=None, max_depth=1000000, printJson=False, do_regex=False, do_entropy=True, surpress_output=True,
-                custom_regexes={}, branch=None, path_inclusions=None, path_exclusions=None):
-=======
-def find_strings(git_url, since_commit=None, max_depth=1000000, printJson=False, do_regex=False, do_entropy=True, surpress_output=True, custom_regexes={}, branch=None, repo_path=None):
->>>>>>> a4c69fa2
+                custom_regexes={}, branch=None, repo_path=None, path_inclusions=None, path_exclusions=None):
     output = {"foundIssues": []}
     if repo_path:
         project_path = repo_path
@@ -368,6 +356,7 @@
     return output
 
 def clean_up(output):
+    print("Whhaat")
     issues_path = output.get("issues_path", None)
     if issues_path and os.path.isdir(issues_path):
         shutil.rmtree(output["issues_path"])
