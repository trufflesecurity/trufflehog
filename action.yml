--- conflicted
+++ resolved
@@ -1,10 +1,5 @@
-<<<<<<< HEAD
-name: "TruffleHog OSS"
-description: "Scan Github Actions with TruffleHog."
-=======
 name: 'TruffleHog OSS'
 description: 'Find and verify leaked credentials in your source code.'
->>>>>>> 8da58156
 author: Truffle Security Co. <support@trufflesec.com>
 
 inputs:
