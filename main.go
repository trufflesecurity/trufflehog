package main

import (
	"encoding/json"
	"fmt"
	"io"
	"net/http"
	_ "net/http/pprof"
	"os"
	"os/signal"
	"runtime"
	"strconv"
	"strings"
	"sync"
	"syscall"
	"time"

	"github.com/alecthomas/kingpin/v2"
	"github.com/felixge/fgprof"
	"github.com/go-logr/logr"
	"github.com/jpillora/overseer"
	"github.com/mattn/go-isatty"

	"github.com/trufflesecurity/trufflehog/v3/pkg/analyzer"
	"github.com/trufflesecurity/trufflehog/v3/pkg/cleantemp"
	"github.com/trufflesecurity/trufflehog/v3/pkg/common"
	"github.com/trufflesecurity/trufflehog/v3/pkg/config"
	"github.com/trufflesecurity/trufflehog/v3/pkg/context"
	"github.com/trufflesecurity/trufflehog/v3/pkg/engine"
	"github.com/trufflesecurity/trufflehog/v3/pkg/handlers"
	"github.com/trufflesecurity/trufflehog/v3/pkg/log"
	"github.com/trufflesecurity/trufflehog/v3/pkg/output"
	"github.com/trufflesecurity/trufflehog/v3/pkg/sources"
	"github.com/trufflesecurity/trufflehog/v3/pkg/tui"
	"github.com/trufflesecurity/trufflehog/v3/pkg/updater"
	"github.com/trufflesecurity/trufflehog/v3/pkg/version"
)

// usageTemplate is a copy of kingpin.DefaultUsageTemplate with a minor change
// to not list all flattened commands. This is required to hide all of the
// analyze sub-commands from the main help.
const usageTemplate = `{{define "FormatCommand" -}}
{{if .FlagSummary}} {{.FlagSummary}}{{end -}}
{{range .Args}}{{if not .Hidden}} {{if not .Required}}[{{end}}{{if .PlaceHolder}}{{.PlaceHolder}}{{else}}<{{.Name}}>{{end}}{{if .Value|IsCumulative}}...{{end}}{{if not .Required}}]{{end}}{{end}}{{end -}}
{{end -}}

{{define "FormatCommands" -}}
{{range .Commands -}}
{{if not .Hidden -}}
  {{.FullCommand}}{{if .Default}}*{{end}}{{template "FormatCommand" .}}
{{.Help|Wrap 4}}
{{end -}}
{{end -}}
{{end -}}

{{define "FormatUsage" -}}
{{template "FormatCommand" .}}{{if .Commands}} <command> [<args> ...]{{end}}
{{if .Help}}
{{.Help|Wrap 0 -}}
{{end -}}

{{end -}}

{{if .Context.SelectedCommand -}}
usage: {{.App.Name}} {{.Context.SelectedCommand}}{{template "FormatUsage" .Context.SelectedCommand}}
{{ else -}}
usage: {{.App.Name}}{{template "FormatUsage" .App}}
{{end}}
{{if .Context.Flags -}}
Flags:
{{.Context.Flags|FlagsToTwoColumns|FormatTwoColumns}}
{{end -}}
{{if .Context.Args -}}
Args:
{{.Context.Args|ArgsToTwoColumns|FormatTwoColumns}}
{{end -}}
{{if .Context.SelectedCommand -}}
{{if len .Context.SelectedCommand.Commands -}}
Subcommands:
{{template "FormatCommands" .Context.SelectedCommand}}
{{end -}}
{{else if .App.Commands -}}
Commands:
{{template "FormatCommands" .App}}
{{end -}}
`

var (
	cli                 = kingpin.New("TruffleHog", "TruffleHog is a tool for finding credentials.").UsageTemplate(usageTemplate)
	cmd                 string
	debug               = cli.Flag("debug", "Run in debug mode.").Bool()
	trace               = cli.Flag("trace", "Run in trace mode.").Bool()
	profile             = cli.Flag("profile", "Enables profiling and sets a pprof and fgprof server on :18066.").Bool()
	localDev            = cli.Flag("local-dev", "Hidden feature to disable overseer for local dev.").Hidden().Bool()
	jsonOut             = cli.Flag("json", "Output in JSON format.").Short('j').Bool()
	jsonLegacy          = cli.Flag("json-legacy", "Use the pre-v3.0 JSON format. Only works with git, gitlab, and github sources.").Bool()
	gitHubActionsFormat = cli.Flag("github-actions", "Output in GitHub Actions format.").Bool()
	concurrency         = cli.Flag("concurrency", "Number of concurrent workers.").Default(strconv.Itoa(runtime.NumCPU())).Int()
	noVerification      = cli.Flag("no-verification", "Don't verify the results.").Bool()
	onlyVerified        = cli.Flag("only-verified", "Only output verified results.").Bool()
	results             = cli.Flag("results", "Specifies which type(s) of results to output: verified, unknown, unverified. Defaults to all types.").Hidden().String()

	allowVerificationOverlap   = cli.Flag("allow-verification-overlap", "Allow verification of similar credentials across detectors").Bool()
	filterUnverified           = cli.Flag("filter-unverified", "Only output first unverified result per chunk per detector if there are more than one results.").Bool()
	filterEntropy              = cli.Flag("filter-entropy", "Filter unverified results with Shannon entropy. Start with 3.0.").Float64()
	scanEntireChunk            = cli.Flag("scan-entire-chunk", "Scan the entire chunk for secrets.").Hidden().Default("false").Bool()
	compareDetectionStrategies = cli.Flag("compare-detection-strategies", "Compare different detection strategies for matching spans").Hidden().Default("false").Bool()
	configFilename             = cli.Flag("config", "Path to configuration file.").ExistingFile()
	// rules = cli.Flag("rules", "Path to file with custom rules.").String()
	printAvgDetectorTime = cli.Flag("print-avg-detector-time", "Print the average time spent on each detector.").Bool()
	noUpdate             = cli.Flag("no-update", "Don't check for updates.").Bool()
	fail                 = cli.Flag("fail", "Exit with code 183 if results are found.").Bool()
	verifiers            = cli.Flag("verifier", "Set custom verification endpoints.").StringMap()
	customVerifiersOnly  = cli.Flag("custom-verifiers-only", "Only use custom verification endpoints.").Bool()
	archiveMaxSize       = cli.Flag("archive-max-size", "Maximum size of archive to scan. (Byte units eg. 512B, 2KB, 4MB)").Bytes()
	archiveMaxDepth      = cli.Flag("archive-max-depth", "Maximum depth of archive to scan.").Int()
	archiveTimeout       = cli.Flag("archive-timeout", "Maximum time to spend extracting an archive.").Duration()
	includeDetectors     = cli.Flag("include-detectors", "Comma separated list of detector types to include. Protobuf name or IDs may be used, as well as ranges.").Default("all").String()
	excludeDetectors     = cli.Flag("exclude-detectors", "Comma separated list of detector types to exclude. Protobuf name or IDs may be used, as well as ranges. IDs defined here take precedence over the include list.").String()
	jobReportFile        = cli.Flag("output-report", "Write a scan report to the provided path.").Hidden().OpenFile(os.O_WRONLY|os.O_CREATE|os.O_TRUNC, 0666)

	gitScan             = cli.Command("git", "Find credentials in git repositories.")
	gitScanURI          = gitScan.Arg("uri", "Git repository URL. https://, file://, or ssh:// schema expected.").Required().String()
	gitScanIncludePaths = gitScan.Flag("include-paths", "Path to file with newline separated regexes for files to include in scan.").Short('i').String()
	gitScanExcludePaths = gitScan.Flag("exclude-paths", "Path to file with newline separated regexes for files to exclude in scan.").Short('x').String()
	gitScanExcludeGlobs = gitScan.Flag("exclude-globs", "Comma separated list of globs to exclude in scan. This option filters at the `git log` level, resulting in faster scans.").String()
	gitScanSinceCommit  = gitScan.Flag("since-commit", "Commit to start scan from.").String()
	gitScanBranch       = gitScan.Flag("branch", "Branch to scan.").String()
	gitScanMaxDepth     = gitScan.Flag("max-depth", "Maximum depth of commits to scan.").Int()
	gitScanBare         = gitScan.Flag("bare", "Scan bare repository (e.g. useful while using in pre-receive hooks)").Bool()
	_                   = gitScan.Flag("allow", "No-op flag for backwards compat.").Bool()
	_                   = gitScan.Flag("entropy", "No-op flag for backwards compat.").Bool()
	_                   = gitScan.Flag("regex", "No-op flag for backwards compat.").Bool()

	githubScan           = cli.Command("github", "Find credentials in GitHub repositories.")
	githubScanEndpoint   = githubScan.Flag("endpoint", "GitHub endpoint.").Default("https://api.github.com").String()
	githubScanRepos      = githubScan.Flag("repo", `GitHub repository to scan. You can repeat this flag. Example: "https://github.com/dustin-decker/secretsandstuff"`).Strings()
	githubScanOrgs       = githubScan.Flag("org", `GitHub organization to scan. You can repeat this flag. Example: "trufflesecurity"`).Strings()
	githubScanToken      = githubScan.Flag("token", "GitHub token. Can be provided with environment variable GITHUB_TOKEN.").Envar("GITHUB_TOKEN").String()
	githubIncludeForks   = githubScan.Flag("include-forks", "Include forks in scan.").Bool()
	githubIncludeMembers = githubScan.Flag("include-members", "Include organization member repositories in scan.").Bool()
	githubIncludeRepos   = githubScan.Flag("include-repos", `Repositories to include in an org scan. This can also be a glob pattern. You can repeat this flag. Must use Github repo full name. Example: "trufflesecurity/trufflehog", "trufflesecurity/t*"`).Strings()
	githubIncludeWikis   = githubScan.Flag("include-wikis", "Include repository wikisin scan.").Bool()

	githubExcludeRepos      = githubScan.Flag("exclude-repos", `Repositories to exclude in an org scan. This can also be a glob pattern. You can repeat this flag. Must use Github repo full name. Example: "trufflesecurity/driftwood", "trufflesecurity/d*"`).Strings()
	githubScanIncludePaths  = githubScan.Flag("include-paths", "Path to file with newline separated regexes for files to include in scan.").Short('i').String()
	githubScanExcludePaths  = githubScan.Flag("exclude-paths", "Path to file with newline separated regexes for files to exclude in scan.").Short('x').String()
	githubScanIssueComments = githubScan.Flag("issue-comments", "Include issue descriptions and comments in scan.").Bool()
	githubScanPRComments    = githubScan.Flag("pr-comments", "Include pull request descriptions and comments in scan.").Bool()
	githubScanGistComments  = githubScan.Flag("gist-comments", "Include gist comments in scan.").Bool()

	gitlabScan = cli.Command("gitlab", "Find credentials in GitLab repositories.")
	// TODO: Add more GitLab options
	gitlabScanEndpoint     = gitlabScan.Flag("endpoint", "GitLab endpoint.").Default("https://gitlab.com").String()
	gitlabScanRepos        = gitlabScan.Flag("repo", "GitLab repo url. You can repeat this flag. Leave empty to scan all repos accessible with provided credential. Example: https://gitlab.com/org/repo.git").Strings()
	gitlabScanToken        = gitlabScan.Flag("token", "GitLab token. Can be provided with environment variable GITLAB_TOKEN.").Envar("GITLAB_TOKEN").Required().String()
	gitlabScanIncludePaths = gitlabScan.Flag("include-paths", "Path to file with newline separated regexes for files to include in scan.").Short('i').String()
	gitlabScanExcludePaths = gitlabScan.Flag("exclude-paths", "Path to file with newline separated regexes for files to exclude in scan.").Short('x').String()

	filesystemScan  = cli.Command("filesystem", "Find credentials in a filesystem.")
	filesystemPaths = filesystemScan.Arg("path", "Path to file or directory to scan.").Strings()
	// DEPRECATED: --directory is deprecated in favor of arguments.
	filesystemDirectories = filesystemScan.Flag("directory", "Path to directory to scan. You can repeat this flag.").Strings()
	// TODO: Add more filesystem scan options. Currently only supports scanning a list of directories.
	// filesystemScanRecursive = filesystemScan.Flag("recursive", "Scan recursively.").Short('r').Bool()
	filesystemScanIncludePaths = filesystemScan.Flag("include-paths", "Path to file with newline separated regexes for files to include in scan.").Short('i').String()
	filesystemScanExcludePaths = filesystemScan.Flag("exclude-paths", "Path to file with newline separated regexes for files to exclude in scan.").Short('x').String()

	s3Scan              = cli.Command("s3", "Find credentials in S3 buckets.")
	s3ScanKey           = s3Scan.Flag("key", "S3 key used to authenticate. Can be provided with environment variable AWS_ACCESS_KEY_ID.").Envar("AWS_ACCESS_KEY_ID").String()
	s3ScanRoleArns      = s3Scan.Flag("role-arn", "Specify the ARN of an IAM role to assume for scanning. You can repeat this flag.").Strings()
	s3ScanSecret        = s3Scan.Flag("secret", "S3 secret used to authenticate. Can be provided with environment variable AWS_SECRET_ACCESS_KEY.").Envar("AWS_SECRET_ACCESS_KEY").String()
	s3ScanSessionToken  = s3Scan.Flag("session-token", "S3 session token used to authenticate temporary credentials. Can be provided with environment variable AWS_SESSION_TOKEN.").Envar("AWS_SESSION_TOKEN").String()
	s3ScanCloudEnv      = s3Scan.Flag("cloud-environment", "Use IAM credentials in cloud environment.").Bool()
	s3ScanBuckets       = s3Scan.Flag("bucket", "Name of S3 bucket to scan. You can repeat this flag. Incompatible with --ignore-bucket.").Strings()
	s3ScanIgnoreBuckets = s3Scan.Flag("ignore-bucket", "Name of S3 bucket to ignore. You can repeat this flag. Incompatible with --bucket.").Strings()
	s3ScanMaxObjectSize = s3Scan.Flag("max-object-size", "Maximum size of objects to scan. Objects larger than this will be skipped. (Byte units eg. 512B, 2KB, 4MB)").Default("250MB").Bytes()

	gcsScan           = cli.Command("gcs", "Find credentials in GCS buckets.")
	gcsProjectID      = gcsScan.Flag("project-id", "GCS project ID used to authenticate. Can NOT be used with unauth scan. Can be provided with environment variable GOOGLE_CLOUD_PROJECT.").Envar("GOOGLE_CLOUD_PROJECT").String()
	gcsCloudEnv       = gcsScan.Flag("cloud-environment", "Use Application Default Credentials, IAM credentials to authenticate.").Bool()
	gcsServiceAccount = gcsScan.Flag("service-account", "Path to GCS service account JSON file.").ExistingFile()
	gcsWithoutAuth    = gcsScan.Flag("without-auth", "Scan GCS buckets without authentication. This will only work for public buckets").Bool()
	gcsAPIKey         = gcsScan.Flag("api-key", "GCS API key used to authenticate. Can be provided with environment variable GOOGLE_API_KEY.").Envar("GOOGLE_API_KEY").String()
	gcsIncludeBuckets = gcsScan.Flag("include-buckets", "Buckets to scan. Comma separated list of buckets. You can repeat this flag. Globs are supported").Short('I').Strings()
	gcsExcludeBuckets = gcsScan.Flag("exclude-buckets", "Buckets to exclude from scan. Comma separated list of buckets. Globs are supported").Short('X').Strings()
	gcsIncludeObjects = gcsScan.Flag("include-objects", "Objects to scan. Comma separated list of objects. you can repeat this flag. Globs are supported").Short('i').Strings()
	gcsExcludeObjects = gcsScan.Flag("exclude-objects", "Objects to exclude from scan. Comma separated list of objects. You can repeat this flag. Globs are supported").Short('x').Strings()
	gcsMaxObjectSize  = gcsScan.Flag("max-object-size", "Maximum size of objects to scan. Objects larger than this will be skipped. (Byte units eg. 512B, 2KB, 4MB)").Default("10MB").Bytes()

	syslogScan     = cli.Command("syslog", "Scan syslog")
	syslogAddress  = syslogScan.Flag("address", "Address and port to listen on for syslog. Example: 127.0.0.1:514").String()
	syslogProtocol = syslogScan.Flag("protocol", "Protocol to listen on. udp or tcp").String()
	syslogTLSCert  = syslogScan.Flag("cert", "Path to TLS cert.").String()
	syslogTLSKey   = syslogScan.Flag("key", "Path to TLS key.").String()
	syslogFormat   = syslogScan.Flag("format", "Log format. Can be rfc3164 or rfc5424").String()

	circleCiScan      = cli.Command("circleci", "Scan CircleCI")
	circleCiScanToken = circleCiScan.Flag("token", "CircleCI token. Can also be provided with environment variable").Envar("CIRCLECI_TOKEN").Required().String()

	dockerScan       = cli.Command("docker", "Scan Docker Image")
	dockerScanImages = dockerScan.Flag("image", "Docker image to scan. Use the file:// prefix to point to a local tarball, otherwise a image registry is assumed.").Required().Strings()
	dockerScanToken  = dockerScan.Flag("token", "Docker bearer token. Can also be provided with environment variable").Envar("DOCKER_TOKEN").String()

	travisCiScan      = cli.Command("travisci", "Scan TravisCI")
	travisCiScanToken = travisCiScan.Flag("token", "TravisCI token. Can also be provided with environment variable").Envar("TRAVISCI_TOKEN").Required().String()

	// Postman is hidden for now until we get more feedback from the community.
	postmanScan  = cli.Command("postman", "Scan Postman")
	postmanToken = postmanScan.Flag("token", "Postman token. Can also be provided with environment variable").Envar("POSTMAN_TOKEN").String()

	postmanWorkspaces   = postmanScan.Flag("workspace", "Postman workspace to scan. You can repeat this flag. Deprecated flag.").Hidden().Strings()
	postmanWorkspaceIDs = postmanScan.Flag("workspace-id", "Postman workspace ID to scan. You can repeat this flag.").Strings()

	postmanCollections   = postmanScan.Flag("collection", "Postman collection to scan. You can repeat this flag. Deprecated flag.").Hidden().Strings()
	postmanCollectionIDs = postmanScan.Flag("collection-id", "Postman collection ID to scan. You can repeat this flag.").Strings()

	postmanEnvironments = postmanScan.Flag("environment", "Postman environment to scan. You can repeat this flag.").Strings()

	postmanIncludeCollections   = postmanScan.Flag("include-collections", "Collections to include in scan. You can repeat this flag. Deprecated flag.").Hidden().Strings()
	postmanIncludeCollectionIDs = postmanScan.Flag("include-collection-id", "Collection ID to include in scan. You can repeat this flag.").Strings()

	postmanIncludeEnvironments = postmanScan.Flag("include-environments", "Environments to include in scan. You can repeat this flag.").Strings()

	postmanExcludeCollections   = postmanScan.Flag("exclude-collections", "Collections to exclude from scan. You can repeat this flag. Deprecated flag.").Hidden().Strings()
	postmanExcludeCollectionIDs = postmanScan.Flag("exclude-collection-id", "Collection ID to exclude from scan. You can repeat this flag.").Strings()

	postmanExcludeEnvironments = postmanScan.Flag("exclude-environments", "Environments to exclude from scan. You can repeat this flag.").Strings()
	postmanWorkspacePaths      = postmanScan.Flag("workspace-paths", "Path to Postman workspaces.").Strings()
	postmanCollectionPaths     = postmanScan.Flag("collection-paths", "Path to Postman collections.").Strings()
	postmanEnvironmentPaths    = postmanScan.Flag("environment-paths", "Path to Postman environments.").Strings()

	elasticsearchScan           = cli.Command("elasticsearch", "Scan Elasticsearch")
	elasticsearchNodes          = elasticsearchScan.Flag("nodes", "Elasticsearch nodes").Envar("ELASTICSEARCH_NODES").Strings()
	elasticsearchUsername       = elasticsearchScan.Flag("username", "Elasticsearch username").Envar("ELASTICSEARCH_USERNAME").String()
	elasticsearchPassword       = elasticsearchScan.Flag("password", "Elasticsearch password").Envar("ELASTICSEARCH_PASSWORD").String()
	elasticsearchServiceToken   = elasticsearchScan.Flag("service-token", "Elasticsearch service token").Envar("ELASTICSEARCH_SERVICE_TOKEN").String()
	elasticsearchCloudId        = elasticsearchScan.Flag("cloud-id", "Elasticsearch cloud ID. Can also be provided with environment variable").Envar("ELASTICSEARCH_CLOUD_ID").String()
	elasticsearchAPIKey         = elasticsearchScan.Flag("api-key", "Elasticsearch API key. Can also be provided with environment variable").Envar("ELASTICSEARCH_API_KEY").String()
	elasticsearchIndexPattern   = elasticsearchScan.Flag("index-pattern", "Filters the indices to search").Default("*").Envar("ELASTICSEARCH_INDEX_PATTERN").String()
	elasticsearchQueryJSON      = elasticsearchScan.Flag("query-json", "Filters the documents to search").Envar("ELASTICSEARCH_QUERY_JSON").String()
	elasticsearchSinceTimestamp = elasticsearchScan.Flag("since-timestamp", "Filters the documents to search to those created since this timestamp; overrides any timestamp from --query-json").Envar("ELASTICSEARCH_SINCE_TIMESTAMP").String()
	elasticsearchBestEffortScan = elasticsearchScan.Flag("best-effort-scan", "Attempts to continuously scan a cluster").Envar("ELASTICSEARCH_BEST_EFFORT_SCAN").Bool()

	jenkinsScan                  = cli.Command("jenkins", "Scan Jenkins")
	jenkinsURL                   = jenkinsScan.Flag("url", "Jenkins URL").Envar("JENKINS_URL").Required().String()
	jenkinsUsername              = jenkinsScan.Flag("username", "Jenkins username").Envar("JENKINS_USERNAME").String()
	jenkinsPassword              = jenkinsScan.Flag("password", "Jenkins password").Envar("JENKINS_PASSWORD").String()
	jenkinsInsecureSkipVerifyTLS = jenkinsScan.Flag("insecure-skip-verify-tls", "Skip TLS verification").Envar("JENKINS_INSECURE_SKIP_VERIFY_TLS").Bool()

	huggingfaceScan     = cli.Command("huggingface", "Find credentials in HuggingFace datasets, models and spaces.")
	huggingfaceEndpoint = huggingfaceScan.Flag("endpoint", "HuggingFace endpoint.").Default("https://huggingface.co").String()
	huggingfaceModels   = huggingfaceScan.Flag("model", "HuggingFace model to scan. You can repeat this flag. Example: 'username/model'").Strings()
	huggingfaceSpaces   = huggingfaceScan.Flag("space", "HuggingFace space to scan. You can repeat this flag. Example: 'username/space'").Strings()
	huggingfaceDatasets = huggingfaceScan.Flag("dataset", "HuggingFace dataset to scan. You can repeat this flag. Example: 'username/dataset'").Strings()
	huggingfaceOrgs     = huggingfaceScan.Flag("org", `HuggingFace organization to scan. You can repeat this flag. Example: "trufflesecurity"`).Strings()
	huggingfaceUsers    = huggingfaceScan.Flag("user", `HuggingFace user to scan. You can repeat this flag. Example: "trufflesecurity"`).Strings()
	huggingfaceToken    = huggingfaceScan.Flag("token", "HuggingFace token. Can be provided with environment variable HUGGINGFACE_TOKEN.").Envar("HUGGINGFACE_TOKEN").String()

	huggingfaceIncludeModels      = huggingfaceScan.Flag("include-models", "Models to include in scan. You can repeat this flag. Must use HuggingFace model full name. Example: 'username/model' (Only used with --user or --org)").Strings()
	huggingfaceIncludeSpaces      = huggingfaceScan.Flag("include-spaces", "Spaces to include in scan. You can repeat this flag. Must use HuggingFace space full name. Example: 'username/space' (Only used with --user or --org)").Strings()
	huggingfaceIncludeDatasets    = huggingfaceScan.Flag("include-datasets", "Datasets to include in scan. You can repeat this flag. Must use HuggingFace dataset full name. Example: 'username/dataset' (Only used with --user or --org)").Strings()
	huggingfaceIgnoreModels       = huggingfaceScan.Flag("ignore-models", "Models to ignore in scan. You can repeat this flag. Must use HuggingFace model full name. Example: 'username/model' (Only used with --user or --org)").Strings()
	huggingfaceIgnoreSpaces       = huggingfaceScan.Flag("ignore-spaces", "Spaces to ignore in scan. You can repeat this flag. Must use HuggingFace space full name. Example: 'username/space' (Only used with --user or --org)").Strings()
	huggingfaceIgnoreDatasets     = huggingfaceScan.Flag("ignore-datasets", "Datasets to ignore in scan. You can repeat this flag. Must use HuggingFace dataset full name. Example: 'username/dataset' (Only used with --user or --org)").Strings()
	huggingfaceSkipAllModels      = huggingfaceScan.Flag("skip-all-models", "Skip all model scans. (Only used with --user or --org)").Bool()
	huggingfaceSkipAllSpaces      = huggingfaceScan.Flag("skip-all-spaces", "Skip all space scans. (Only used with --user or --org)").Bool()
	huggingfaceSkipAllDatasets    = huggingfaceScan.Flag("skip-all-datasets", "Skip all dataset scans. (Only used with --user or --org)").Bool()
	huggingfaceIncludeDiscussions = huggingfaceScan.Flag("include-discussions", "Include discussions in scan.").Bool()
	huggingfaceIncludePrs         = huggingfaceScan.Flag("include-prs", "Include pull requests in scan.").Bool()

<<<<<<< HEAD
	analyzeCmd = analyzer.Command(cli)

=======
>>>>>>> c4aab3fb
	usingTUI = false
)

func init() {
	for i, arg := range os.Args {
		if strings.HasPrefix(arg, "--") {
			split := strings.SplitN(arg, "=", 2)
			split[0] = strings.ReplaceAll(split[0], "_", "-")
			os.Args[i] = strings.Join(split, "=")
		}
	}

	cli.Version("trufflehog " + version.BuildVersion)

	// Support -h for help
	cli.HelpFlag.Short('h')

	if len(os.Args) <= 1 && isatty.IsTerminal(os.Stdout.Fd()) {
		args := tui.Run()
		if len(args) == 0 {
			os.Exit(0)
		}

		// Overwrite the Args slice so overseer works properly.
		os.Args = os.Args[:1]
		os.Args = append(os.Args, args...)
		usingTUI = true
	}

	cmd = kingpin.MustParse(cli.Parse(os.Args[1:]))

	switch {
	case *trace:
		log.SetLevel(5)
	case *debug:
		log.SetLevel(2)
	}
}

func main() {
	// setup logger
	logFormat := log.WithConsoleSink
	if *jsonOut {
		logFormat = log.WithJSONSink
	}
	logger, sync := log.New("trufflehog", logFormat(os.Stderr))
	// make it the default logger for contexts
	context.SetDefaultLogger(logger)

	if *localDev {
		run(overseer.State{})
		os.Exit(0)
	}

	defer func() { _ = sync() }()
	logFatal := logFatalFunc(logger)

	updateCfg := overseer.Config{
		Program:       run,
		Debug:         *debug,
		RestartSignal: syscall.SIGTERM,
		// TODO: Eventually add a PreUpgrade func for signature check w/ x509 PKCS1v15
		// PreUpgrade: checkUpdateSignature(binaryPath string),
	}

	if !*noUpdate {
		updateCfg.Fetcher = updater.Fetcher(usingTUI)
	}
	if version.BuildVersion == "dev" {
		updateCfg.Fetcher = nil
	}

	err := overseer.RunErr(updateCfg)
	if err != nil {
		logFatal(err, "error occurred with trufflehog updater 🐷")
	}
}

func run(state overseer.State) {
	ctx, cancel := context.WithCancelCause(context.Background())
	defer cancel(nil)

	go func() {
		if err := cleantemp.CleanTempArtifacts(ctx); err != nil {
			ctx.Logger().Error(err, "error cleaning temporary artifacts")
		}
	}()

	logger := ctx.Logger()
	logFatal := logFatalFunc(logger)

	killSignal := make(chan os.Signal, 1)
	signal.Notify(killSignal, syscall.SIGINT, syscall.SIGTERM, syscall.SIGQUIT)
	go func() {
		<-killSignal
		logger.Info("Received signal, shutting down.")
		cancel(fmt.Errorf("canceling context due to signal"))

		if err := cleantemp.CleanTempArtifacts(ctx); err != nil {
			logger.Error(err, "error cleaning temporary artifacts")
		} else {
			logger.Info("cleaned temporary artifacts")
		}

		time.Sleep(time.Second * 10)
		logger.Info("10 seconds elapsed. Forcing shutdown.")
		os.Exit(0)
	}()

	logger.V(2).Info(fmt.Sprintf("trufflehog %s", version.BuildVersion))

	if *githubScanToken != "" {
		// NOTE: this kludge is here to do an authenticated shallow commit
		// TODO: refactor to better pass credentials
		os.Setenv("GITHUB_TOKEN", *githubScanToken)
	}

	// When setting a base commit, chunks must be scanned in order.
	if *gitScanSinceCommit != "" {
		*concurrency = 1
	}

	if *profile {
		go func() {
			router := http.NewServeMux()
			router.Handle("/debug/pprof/", http.DefaultServeMux)
			router.Handle("/debug/fgprof", fgprof.Handler())
			logger.Info("starting pprof and fgprof server on :18066 /debug/pprof and /debug/fgprof")
			if err := http.ListenAndServe(":18066", router); err != nil {
				logger.Error(err, "error serving pprof and fgprof")
			}
		}()
	}

	conf := &config.Config{}
	if *configFilename != "" {
		var err error
		conf, err = config.Read(*configFilename)
		if err != nil {
			logFatal(err, "error parsing the provided configuration file")
		}
	}

	if *archiveMaxSize != 0 {
		handlers.SetArchiveMaxSize(int(*archiveMaxSize))
	}
	if *archiveMaxDepth != 0 {
		handlers.SetArchiveMaxDepth(*archiveMaxDepth)
	}
	if *archiveTimeout != 0 {
		handlers.SetArchiveMaxTimeout(*archiveTimeout)
	}

	// Set how the engine will print its results.
	var printer engine.Printer
	switch {
	case *jsonLegacy:
		printer = new(output.LegacyJSONPrinter)
	case *jsonOut:
		printer = new(output.JSONPrinter)
	case *gitHubActionsFormat:
		printer = new(output.GitHubActionsPrinter)
	default:
		printer = new(output.PlainPrinter)
	}

	if !*jsonLegacy && !*jsonOut {
		fmt.Fprintf(os.Stderr, "🐷🔑🐷  TruffleHog. Unearth your secrets. 🐷🔑🐷\n\n")
	}

	// Parse --results flag.
	if *onlyVerified {
		r := "verified"
		results = &r
	}
	parsedResults, err := parseResults(results)
	if err != nil {
		logFatal(err, "failed to configure results flag")
	}

	engConf := engine.Config{
		Concurrency:           *concurrency,
		Detectors:             conf.Detectors,
		Verify:                !*noVerification,
		IncludeDetectors:      *includeDetectors,
		ExcludeDetectors:      *excludeDetectors,
		CustomVerifiersOnly:   *customVerifiersOnly,
		VerifierEndpoints:     *verifiers,
		Dispatcher:            engine.NewPrinterDispatcher(printer),
		FilterUnverified:      *filterUnverified,
		FilterEntropy:         *filterEntropy,
		VerificationOverlap:   *allowVerificationOverlap,
		Results:               parsedResults,
		PrintAvgDetectorTime:  *printAvgDetectorTime,
		ShouldScanEntireChunk: *scanEntireChunk,
	}

	if *compareDetectionStrategies {
		if err := compareScans(ctx, cmd, engConf); err != nil {
			logFatal(err, "error comparing detection strategies")
		}
		return
	}

<<<<<<< HEAD
	topLevelSubCommand, _, _ := strings.Cut(cmd, " ")
	switch topLevelSubCommand {
	case analyzeCmd.FullCommand():
		analyzer.Run(cmd)
	default:
		metrics, err := runSingleScan(ctx, cmd, engConf)
		if err != nil {
			logFatal(err, "error running scan")
		}
=======
	metrics, err := runSingleScan(ctx, cmd, engConf)
	if err != nil {
		logFatal(err, "error running scan")
	}
>>>>>>> c4aab3fb

		// Print results.
		logger.Info("finished scanning",
			"chunks", metrics.ChunksScanned,
			"bytes", metrics.BytesScanned,
			"verified_secrets", metrics.VerifiedSecretsFound,
			"unverified_secrets", metrics.UnverifiedSecretsFound,
			"scan_duration", metrics.ScanDuration.String(),
			"trufflehog_version", version.BuildVersion,
		)

		if metrics.hasFoundResults && *fail {
			logger.V(2).Info("exiting with code 183 because results were found")
			os.Exit(183)
		}
	}
}

func compareScans(ctx context.Context, cmd string, cfg engine.Config) error {
	var (
		entireMetrics    metrics
		maxLengthMetrics metrics
		err              error
	)

	var wg sync.WaitGroup
	wg.Add(1)

	go func() {
		defer wg.Done()
		// Run scan with entire chunk span calculator.
		cfg.ShouldScanEntireChunk = true
		entireMetrics, err = runSingleScan(ctx, cmd, cfg)
		if err != nil {
			ctx.Logger().Error(err, "error running scan with entire chunk span calculator")
		}
	}()

	// Run scan with max-length span calculator.
	maxLengthMetrics, err = runSingleScan(ctx, cmd, cfg)
	if err != nil {
		return fmt.Errorf("error running scan with custom span calculator: %v", err)
	}

	wg.Wait()

	return compareMetrics(maxLengthMetrics.Metrics, entireMetrics.Metrics)
}

func compareMetrics(customMetrics, entireMetrics engine.Metrics) error {
	fmt.Printf("Comparison of scan results: \n")
	fmt.Printf("Custom span - Chunks: %d, Bytes: %d, Verified Secrets: %d, Unverified Secrets: %d, Duration: %s\n",
		customMetrics.ChunksScanned, customMetrics.BytesScanned, customMetrics.VerifiedSecretsFound, customMetrics.UnverifiedSecretsFound, customMetrics.ScanDuration.String())
	fmt.Printf("Entire chunk - Chunks: %d, Bytes: %d, Verified Secrets: %d, Unverified Secrets: %d, Duration: %s\n",
		entireMetrics.ChunksScanned, entireMetrics.BytesScanned, entireMetrics.VerifiedSecretsFound, entireMetrics.UnverifiedSecretsFound, entireMetrics.ScanDuration.String())

	// Check for differences in scan metrics.
	if customMetrics.ChunksScanned != entireMetrics.ChunksScanned ||
		customMetrics.BytesScanned != entireMetrics.BytesScanned ||
		customMetrics.VerifiedSecretsFound != entireMetrics.VerifiedSecretsFound {
		return fmt.Errorf("scan metrics do not match")
	}

	return nil
}

type metrics struct {
	engine.Metrics
	hasFoundResults bool
}

func runSingleScan(ctx context.Context, cmd string, cfg engine.Config) (metrics, error) {
	var scanMetrics metrics

	// Setup job report writer if provided
	var jobReportWriter io.WriteCloser
	if *jobReportFile != nil {
		jobReportWriter = *jobReportFile
	}

	handleFinishedMetrics := func(ctx context.Context, finishedMetrics <-chan sources.UnitMetrics, jobReportWriter io.WriteCloser) {
		go func() {
			defer func() {
				jobReportWriter.Close()
				if namer, ok := jobReportWriter.(interface{ Name() string }); ok {
					ctx.Logger().Info("report written", "path", namer.Name())
				} else {
					ctx.Logger().Info("report written")
				}
			}()

			for metrics := range finishedMetrics {
				metrics.Errors = common.ExportErrors(metrics.Errors...)
				details, err := json.Marshal(map[string]any{
					"version": 1,
					"data":    metrics,
				})
				if err != nil {
					ctx.Logger().Error(err, "error marshalling job details")
					continue
				}
				if _, err := jobReportWriter.Write(append(details, '\n')); err != nil {
					ctx.Logger().Error(err, "error writing to file")
				}
			}
		}()
	}

	const defaultOutputBufferSize = 64
	opts := []func(*sources.SourceManager){
		sources.WithConcurrentSources(cfg.Concurrency),
		sources.WithConcurrentUnits(cfg.Concurrency),
		sources.WithSourceUnits(),
		sources.WithBufferedOutput(defaultOutputBufferSize),
	}

	if jobReportWriter != nil {
		unitHook, finishedMetrics := sources.NewUnitHook(ctx)
		opts = append(opts, sources.WithReportHook(unitHook))
		handleFinishedMetrics(ctx, finishedMetrics, jobReportWriter)
	}

	cfg.SourceManager = sources.NewManager(opts...)

	eng, err := engine.NewEngine(ctx, &cfg)
	if err != nil {
		return scanMetrics, fmt.Errorf("error initializing engine: %v", err)
	}
	eng.Start(ctx)

	defer func() {
		// Clean up temporary artifacts.
		if err := cleantemp.CleanTempArtifacts(ctx); err != nil {
			ctx.Logger().Error(err, "error cleaning temp artifacts")
		}
	}()

	switch cmd {
	case gitScan.FullCommand():
		gitCfg := sources.GitConfig{
			URI:              *gitScanURI,
			IncludePathsFile: *gitScanIncludePaths,
			ExcludePathsFile: *gitScanExcludePaths,
			HeadRef:          *gitScanBranch,
			BaseRef:          *gitScanSinceCommit,
			MaxDepth:         *gitScanMaxDepth,
			Bare:             *gitScanBare,
			ExcludeGlobs:     *gitScanExcludeGlobs,
		}
		if err = eng.ScanGit(ctx, gitCfg); err != nil {
			return scanMetrics, fmt.Errorf("failed to scan Git: %v", err)
		}
	case githubScan.FullCommand():
		filter, err := common.FilterFromFiles(*githubScanIncludePaths, *githubScanExcludePaths)
		if err != nil {
			return scanMetrics, fmt.Errorf("could not create filter: %v", err)
		}
		if len(*githubScanOrgs) == 0 && len(*githubScanRepos) == 0 {
			return scanMetrics, fmt.Errorf("invalid config: you must specify at least one organization or repository")
		}

		cfg := sources.GithubConfig{
			Endpoint:                   *githubScanEndpoint,
			Token:                      *githubScanToken,
			IncludeForks:               *githubIncludeForks,
			IncludeMembers:             *githubIncludeMembers,
			IncludeWikis:               *githubIncludeWikis,
			Concurrency:                *concurrency,
			ExcludeRepos:               *githubExcludeRepos,
			IncludeRepos:               *githubIncludeRepos,
			Repos:                      *githubScanRepos,
			Orgs:                       *githubScanOrgs,
			IncludeIssueComments:       *githubScanIssueComments,
			IncludePullRequestComments: *githubScanPRComments,
			IncludeGistComments:        *githubScanGistComments,
			Filter:                     filter,
		}
		if err := eng.ScanGitHub(ctx, cfg); err != nil {
			return scanMetrics, fmt.Errorf("failed to scan Github: %v", err)
		}
	case gitlabScan.FullCommand():
		filter, err := common.FilterFromFiles(*gitlabScanIncludePaths, *gitlabScanExcludePaths)
		if err != nil {
			return scanMetrics, fmt.Errorf("could not create filter: %v", err)
		}

		cfg := sources.GitlabConfig{
			Endpoint: *gitlabScanEndpoint,
			Token:    *gitlabScanToken,
			Repos:    *gitlabScanRepos,
			Filter:   filter,
		}
		if err := eng.ScanGitLab(ctx, cfg); err != nil {
			return scanMetrics, fmt.Errorf("failed to scan GitLab: %v", err)
		}
	case filesystemScan.FullCommand():
		if len(*filesystemDirectories) > 0 {
			ctx.Logger().Info("--directory flag is deprecated, please pass directories as arguments")
		}
		paths := make([]string, 0, len(*filesystemPaths)+len(*filesystemDirectories))
		paths = append(paths, *filesystemPaths...)
		paths = append(paths, *filesystemDirectories...)
		cfg := sources.FilesystemConfig{
			Paths:            paths,
			IncludePathsFile: *filesystemScanIncludePaths,
			ExcludePathsFile: *filesystemScanExcludePaths,
		}
		if err = eng.ScanFileSystem(ctx, cfg); err != nil {
			return scanMetrics, fmt.Errorf("failed to scan filesystem: %v", err)
		}
	case s3Scan.FullCommand():
		cfg := sources.S3Config{
			Key:           *s3ScanKey,
			Secret:        *s3ScanSecret,
			SessionToken:  *s3ScanSessionToken,
			Buckets:       *s3ScanBuckets,
			IgnoreBuckets: *s3ScanIgnoreBuckets,
			Roles:         *s3ScanRoleArns,
			CloudCred:     *s3ScanCloudEnv,
			MaxObjectSize: int64(*s3ScanMaxObjectSize),
		}
		if err := eng.ScanS3(ctx, cfg); err != nil {
			return scanMetrics, fmt.Errorf("failed to scan S3: %v", err)
		}
	case syslogScan.FullCommand():
		cfg := sources.SyslogConfig{
			Address:     *syslogAddress,
			Format:      *syslogFormat,
			Protocol:    *syslogProtocol,
			CertPath:    *syslogTLSCert,
			KeyPath:     *syslogTLSKey,
			Concurrency: *concurrency,
		}
		if err := eng.ScanSyslog(ctx, cfg); err != nil {
			return scanMetrics, fmt.Errorf("failed to scan syslog: %v", err)
		}
	case circleCiScan.FullCommand():
		if err := eng.ScanCircleCI(ctx, *circleCiScanToken); err != nil {
			return scanMetrics, fmt.Errorf("failed to scan CircleCI: %v", err)
		}
	case travisCiScan.FullCommand():
		if err := eng.ScanTravisCI(ctx, *travisCiScanToken); err != nil {
			return scanMetrics, fmt.Errorf("failed to scan TravisCI: %v", err)
		}
	case gcsScan.FullCommand():
		cfg := sources.GCSConfig{
			ProjectID:      *gcsProjectID,
			CloudCred:      *gcsCloudEnv,
			ServiceAccount: *gcsServiceAccount,
			WithoutAuth:    *gcsWithoutAuth,
			ApiKey:         *gcsAPIKey,
			IncludeBuckets: commaSeparatedToSlice(*gcsIncludeBuckets),
			ExcludeBuckets: commaSeparatedToSlice(*gcsExcludeBuckets),
			IncludeObjects: commaSeparatedToSlice(*gcsIncludeObjects),
			ExcludeObjects: commaSeparatedToSlice(*gcsExcludeObjects),
			Concurrency:    *concurrency,
			MaxObjectSize:  int64(*gcsMaxObjectSize),
		}
		if err := eng.ScanGCS(ctx, cfg); err != nil {
			return scanMetrics, fmt.Errorf("failed to scan GCS: %v", err)
		}
	case dockerScan.FullCommand():
		cfg := sources.DockerConfig{
			BearerToken:       *dockerScanToken,
			Images:            *dockerScanImages,
			UseDockerKeychain: *dockerScanToken == "",
		}
		if err := eng.ScanDocker(ctx, cfg); err != nil {
			return scanMetrics, fmt.Errorf("failed to scan Docker: %v", err)
		}
	case postmanScan.FullCommand():
		// handle deprecated flag
		workspaceIDs := make([]string, 0, len(*postmanWorkspaceIDs)+len(*postmanWorkspaces))
		workspaceIDs = append(workspaceIDs, *postmanWorkspaceIDs...)
		workspaceIDs = append(workspaceIDs, *postmanWorkspaces...)

		// handle deprecated flag
		collectionIDs := make([]string, 0, len(*postmanCollectionIDs)+len(*postmanCollections))
		collectionIDs = append(collectionIDs, *postmanCollectionIDs...)
		collectionIDs = append(collectionIDs, *postmanCollections...)

		// handle deprecated flag
		includeCollectionIDs := make([]string, 0, len(*postmanIncludeCollectionIDs)+len(*postmanIncludeCollections))
		includeCollectionIDs = append(includeCollectionIDs, *postmanIncludeCollectionIDs...)
		includeCollectionIDs = append(includeCollectionIDs, *postmanIncludeCollections...)

		// handle deprecated flag
		excludeCollectionIDs := make([]string, 0, len(*postmanExcludeCollectionIDs)+len(*postmanExcludeCollections))
		excludeCollectionIDs = append(excludeCollectionIDs, *postmanExcludeCollectionIDs...)
		excludeCollectionIDs = append(excludeCollectionIDs, *postmanExcludeCollections...)

		cfg := sources.PostmanConfig{
			Token:               *postmanToken,
			Workspaces:          workspaceIDs,
			Collections:         collectionIDs,
			Environments:        *postmanEnvironments,
			IncludeCollections:  includeCollectionIDs,
			IncludeEnvironments: *postmanIncludeEnvironments,
			ExcludeCollections:  excludeCollectionIDs,
			ExcludeEnvironments: *postmanExcludeEnvironments,
			CollectionPaths:     *postmanCollectionPaths,
			WorkspacePaths:      *postmanWorkspacePaths,
			EnvironmentPaths:    *postmanEnvironmentPaths,
		}
		if err := eng.ScanPostman(ctx, cfg); err != nil {
			return scanMetrics, fmt.Errorf("failed to scan Postman: %v", err)
		}
	case elasticsearchScan.FullCommand():
		cfg := sources.ElasticsearchConfig{
			Nodes:          *elasticsearchNodes,
			Username:       *elasticsearchUsername,
			Password:       *elasticsearchPassword,
			CloudID:        *elasticsearchCloudId,
			APIKey:         *elasticsearchAPIKey,
			ServiceToken:   *elasticsearchServiceToken,
			IndexPattern:   *elasticsearchIndexPattern,
			QueryJSON:      *elasticsearchQueryJSON,
			SinceTimestamp: *elasticsearchSinceTimestamp,
			BestEffortScan: *elasticsearchBestEffortScan,
		}
		if err := eng.ScanElasticsearch(ctx, cfg); err != nil {
			return scanMetrics, fmt.Errorf("failed to scan Elasticsearch: %v", err)
		}
	case jenkinsScan.FullCommand():
		cfg := engine.JenkinsConfig{
			Endpoint:              *jenkinsURL,
			InsecureSkipVerifyTLS: *jenkinsInsecureSkipVerifyTLS,
			Username:              *jenkinsUsername,
			Password:              *jenkinsPassword,
		}
		if err := eng.ScanJenkins(ctx, cfg); err != nil {
			return scanMetrics, fmt.Errorf("failed to scan Jenkins: %v", err)
		}
	case huggingfaceScan.FullCommand():
		if *huggingfaceEndpoint != "" {
			*huggingfaceEndpoint = strings.TrimRight(*huggingfaceEndpoint, "/")
		}

		if len(*huggingfaceModels) == 0 && len(*huggingfaceSpaces) == 0 && len(*huggingfaceDatasets) == 0 && len(*huggingfaceOrgs) == 0 && len(*huggingfaceUsers) == 0 {
			return scanMetrics, fmt.Errorf("invalid config: you must specify at least one organization, user, model, space or dataset")
		}

		cfg := engine.HuggingfaceConfig{
			Endpoint:           *huggingfaceEndpoint,
			Models:             *huggingfaceModels,
			Spaces:             *huggingfaceSpaces,
			Datasets:           *huggingfaceDatasets,
			Organizations:      *huggingfaceOrgs,
			Users:              *huggingfaceUsers,
			Token:              *huggingfaceToken,
			IncludeModels:      *huggingfaceIncludeModels,
			IncludeSpaces:      *huggingfaceIncludeSpaces,
			IncludeDatasets:    *huggingfaceIncludeDatasets,
			IgnoreModels:       *huggingfaceIgnoreModels,
			IgnoreSpaces:       *huggingfaceIgnoreSpaces,
			IgnoreDatasets:     *huggingfaceIgnoreDatasets,
			SkipAllModels:      *huggingfaceSkipAllModels,
			SkipAllSpaces:      *huggingfaceSkipAllSpaces,
			SkipAllDatasets:    *huggingfaceSkipAllDatasets,
			IncludeDiscussions: *huggingfaceIncludeDiscussions,
			IncludePrs:         *huggingfaceIncludePrs,
			Concurrency:        *concurrency,
		}
		if err := eng.ScanHuggingface(ctx, cfg); err != nil {
			return scanMetrics, fmt.Errorf("failed to scan HuggingFace: %v", err)
		}
	default:
		return scanMetrics, fmt.Errorf("invalid command: %s", cmd)
	}

	// Wait for all workers to finish.
	if err = eng.Finish(ctx); err != nil {
		return scanMetrics, fmt.Errorf("engine failed to finish execution: %v", err)
	}

	if *printAvgDetectorTime {
		printAverageDetectorTime(eng)
	}

	return metrics{Metrics: eng.GetMetrics(), hasFoundResults: eng.HasFoundResults()}, nil
}

// parseResults ensures that users provide valid CSV input to `--results`.
//
// This is a work-around to kingpin not supporting CSVs.
// See: https://github.com/trufflesecurity/trufflehog/pull/2372#issuecomment-1983868917
func parseResults(input *string) (map[string]struct{}, error) {
	if *input == "" {
		return nil, nil
	}

	var (
		values  = strings.Split(strings.ToLower(*input), ",")
		results = make(map[string]struct{}, 3)
	)
	for _, value := range values {
		switch value {
		case "verified", "unknown", "unverified", "filtered_unverified":
			results[value] = struct{}{}
		default:
			return nil, fmt.Errorf("invalid value '%s', valid values are 'verified,unknown,unverified,filtered_unverified'", value)
		}
	}
	return results, nil
}

// logFatalFunc returns a log.Fatal style function. Calling the returned
// function will terminate the program without cleanup.
func logFatalFunc(logger logr.Logger) func(error, string, ...any) {
	return func(err error, message string, keyAndVals ...any) {
		logger.Error(err, message, keyAndVals...)
		if err != nil {
			os.Exit(1)
			return
		}
		os.Exit(0)
	}
}

func commaSeparatedToSlice(s []string) []string {
	var result []string
	for _, items := range s {
		for _, item := range strings.Split(items, ",") {
			item = strings.TrimSpace(item)
			if item == "" {
				continue
			}
			result = append(result, item)
		}
	}
	return result
}

func printAverageDetectorTime(e *engine.Engine) {
	fmt.Fprintln(
		os.Stderr,
		"Average detector time is the measurement of average time spent on each detector when results are returned.",
	)
	for detectorName, duration := range e.GetDetectorsMetrics() {
		fmt.Fprintf(os.Stderr, "%s: %s\n", detectorName, duration)
	}
}<|MERGE_RESOLUTION|>--- conflicted
+++ resolved
@@ -269,12 +269,8 @@
 	huggingfaceIncludeDiscussions = huggingfaceScan.Flag("include-discussions", "Include discussions in scan.").Bool()
 	huggingfaceIncludePrs         = huggingfaceScan.Flag("include-prs", "Include pull requests in scan.").Bool()
 
-<<<<<<< HEAD
 	analyzeCmd = analyzer.Command(cli)
-
-=======
->>>>>>> c4aab3fb
-	usingTUI = false
+	usingTUI   = false
 )
 
 func init() {
@@ -478,7 +474,6 @@
 		return
 	}
 
-<<<<<<< HEAD
 	topLevelSubCommand, _, _ := strings.Cut(cmd, " ")
 	switch topLevelSubCommand {
 	case analyzeCmd.FullCommand():
@@ -488,12 +483,6 @@
 		if err != nil {
 			logFatal(err, "error running scan")
 		}
-=======
-	metrics, err := runSingleScan(ctx, cmd, engConf)
-	if err != nil {
-		logFatal(err, "error running scan")
-	}
->>>>>>> c4aab3fb
 
 		// Print results.
 		logger.Info("finished scanning",
