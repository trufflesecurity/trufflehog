--- conflicted
+++ resolved
@@ -47,13 +47,10 @@
 	printAvgDetectorTime = cli.Flag("print-avg-detector-time", "Print the average time spent on each detector.").Bool()
 	noUpdate             = cli.Flag("no-update", "Don't check for updates.").Bool()
 	fail                 = cli.Flag("fail", "Exit with code 183 if results are found.").Bool()
-<<<<<<< HEAD
 	verifiers            = cli.Flag("verifier", "Set custom verification endpoints.").StringMap()
-=======
 	archiveMaxSize       = cli.Flag("archive-max-size", "Maximum size of archive to scan. (Byte units eg. 512B, 2KB, 4MB)").Bytes()
 	archiveMaxDepth      = cli.Flag("archive-max-depth", "Maximum depth of archive to scan.").Int()
 	archiveTimeout       = cli.Flag("archive-timeout", "Maximum time to spend extracting an archive.").Duration()
->>>>>>> f1582aaf
 
 	gitScan             = cli.Command("git", "Find credentials in git repositories.")
 	gitScanURI          = gitScan.Arg("uri", "Git repository URL. https://, file://, or ssh:// schema expected.").Required().String()
@@ -202,11 +199,8 @@
 		}
 	}
 
-<<<<<<< HEAD
 	urls := splitVerifierURLs(*verifiers)
 
-	ctx := context.TODO()
-=======
 	if *archiveMaxSize != 0 {
 		handlers.SetArchiveMaxSize(int(*archiveMaxSize))
 	}
@@ -217,7 +211,6 @@
 		handlers.SetArchiveMaxTimeout(*archiveTimeout)
 	}
 
->>>>>>> f1582aaf
 	e := engine.Start(ctx,
 		engine.WithConcurrency(*concurrency),
 		engine.WithDecoders(decoders.DefaultDecoders()...),
@@ -388,14 +381,14 @@
 	}
 }
 
-<<<<<<< HEAD
 func splitVerifierURLs(verifierURLs map[string]string) map[string][]string {
 	verifiers := make(map[string][]string, len(verifierURLs))
 	for k, v := range verifierURLs {
 		verifiers[k] = strings.Split(v, ",")
 	}
 	return verifiers
-=======
+}
+
 // logFatalFunc returns a log.Fatal style function. Calling the returned
 // function will terminate the program without cleanup.
 func logFatalFunc(logger logr.Logger) func(error, string, ...any) {
@@ -407,5 +400,4 @@
 		}
 		os.Exit(0)
 	}
->>>>>>> f1582aaf
 }