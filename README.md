<p align="center">
  <img alt="GoReleaser Logo" src="https://storage.googleapis.com/trufflehog-static-sources/pixel_pig.png" height="140" />
  <h2 align="center">TruffleHog</h2>
  <p align="center">Find leaked credentials.</p>
</p>

---

<div align="center">

[![Go Report Card](https://goreportcard.com/badge/github.com/trufflesecurity/trufflehog/v3)](https://goreportcard.com/report/github.com/trufflesecurity/trufflehog/v3)
[![License](https://img.shields.io/badge/license-AGPL--3.0-brightgreen)](/LICENSE)
[![Total Detectors](https://img.shields.io/github/directory-file-count/trufflesecurity/truffleHog/pkg/detectors?label=Total%20Detectors&type=dir)](/pkg/detectors)

</div>

---

# :mag_right: _Now Scanning_

<div align="center">

<img src="assets/scanning_logos.svg">

**...and more**

To learn more about TruffleHog and its features and capabilities, visit our [product page](https://trufflesecurity.com/trufflehog?gclid=CjwKCAjwouexBhAuEiwAtW_Zx5IW87JNj97Ci7heFnA5ar6-DuNzT2Y5nIl9DuZ-FOUqx0Qg3vb9nxoClcEQAvD_BwE).

</div>

# :globe_with_meridians: TruffleHog Enterprise

Are you interested in continuously monitoring **Git, Jira, Slack, Confluence, Microsoft Teams, Sharepoint, and more..** for credentials? We have an enterprise product that can help! Learn more at <https://trufflesecurity.com/trufflehog-enterprise>.

We take the revenue from the enterprise product to fund more awesome open source projects that the whole community can benefit from.

</div>

# What is TruffleHog 🐽

TruffleHog is the most powerful secrets **Discovery, Classification, Validation,** and **Analysis** tool. In this context, secret refers to a credential a machine uses to authenticate itself to another machine. This includes API keys, database passwords, private encryption keys, and more...

## Discovery 🔍

TruffleHog can look for secrets in many places including Git, chats, wikis, logs, API testing platforms, object stores, filesystems and more

## Classification 📁

TruffleHog classifies over 800 secret types, mapping them back to the specific identity they belong to. Is it an AWS secret? Stripe secret? Cloudflare secret? Postgres password? SSL Private key? Sometimes it's hard to tell looking at it, so TruffleHog classifies everything it finds.

## Validation ✅

For every secret TruffleHog can classify, it can also log in to confirm if that secret is live or not. This step is critical to know if there’s an active present danger or not.

## Analysis 🔬

For the 20 some of the most commonly leaked out credential types, instead of sending one request to check if the secret can log in, TruffleHog can send many requests to learn everything there is to know about the secret. Who created it? What resources can it access? What permissions does it have on those resources?

# :loudspeaker: Join Our Community

Have questions? Feedback? Jump into Slack or Discord and hang out with us.

Join our [Slack Community](https://join.slack.com/t/trufflehog-community/shared_invite/zt-pw2qbi43-Aa86hkiimstfdKH9UCpPzQ)

Join the [Secret Scanning Discord](https://discord.gg/8Hzbrnkr7E)

# :tv: Demo

![GitHub scanning demo](https://storage.googleapis.com/truffle-demos/non-interactive.svg)

```bash
docker run --rm -it -v "$PWD:/pwd" trufflesecurity/trufflehog:latest github --org=trufflesecurity
```

# :floppy_disk: Installation

Several options are available for you:

### MacOS users

```bash
brew install trufflehog
```

### Docker:

<sub><i>_Ensure Docker engine is running before executing the following commands:_</i></sub>

#### &nbsp;&nbsp;&nbsp;&nbsp;Unix

```bash
docker run --rm -it -v "$PWD:/pwd" trufflesecurity/trufflehog:latest github --repo https://github.com/trufflesecurity/test_keys
```

#### &nbsp;&nbsp;&nbsp;&nbsp;Windows Command Prompt

```bash
docker run --rm -it -v "%cd:/=\%:/pwd" trufflesecurity/trufflehog:latest github --repo https://github.com/trufflesecurity/test_keys
```

#### &nbsp;&nbsp;&nbsp;&nbsp;Windows PowerShell

```bash
docker run --rm -it -v "${PWD}:/pwd" trufflesecurity/trufflehog github --repo https://github.com/trufflesecurity/test_keys
```

#### &nbsp;&nbsp;&nbsp;&nbsp;M1 and M2 Mac

```bash
docker run --platform linux/arm64 --rm -it -v "$PWD:/pwd" trufflesecurity/trufflehog:latest github --repo https://github.com/trufflesecurity/test_keys
```

### Binary releases

```bash
Download and unpack from https://github.com/trufflesecurity/trufflehog/releases
```

### Compile from source

```bash
git clone https://github.com/trufflesecurity/trufflehog.git
cd trufflehog; go install
```

### Using installation script

```bash
curl -sSfL https://raw.githubusercontent.com/trufflesecurity/trufflehog/main/scripts/install.sh | sh -s -- -b /usr/local/bin
```

### Using installation script, verify checksum signature (requires cosign to be installed)

```bash
curl -sSfL https://raw.githubusercontent.com/trufflesecurity/trufflehog/main/scripts/install.sh | sh -s -- -v -b /usr/local/bin
```

### Using installation script to install a specific version

```bash
curl -sSfL https://raw.githubusercontent.com/trufflesecurity/trufflehog/main/scripts/install.sh | sh -s -- -b /usr/local/bin <ReleaseTag like v3.56.0>
```

# :closed_lock_with_key: Verifying the artifacts

Checksums are applied to all artifacts, and the resulting checksum file is signed using cosign.

You need the following tool to verify signature:

- [Cosign](https://docs.sigstore.dev/cosign/system_config/installation/)

Verification steps are as follows:

1. Download the artifact files you want, and the following files from the [releases](https://github.com/trufflesecurity/trufflehog/releases) page.

   - trufflehog\_{version}\_checksums.txt
   - trufflehog\_{version}\_checksums.txt.pem
   - trufflehog\_{version}\_checksums.txt.sig

2. Verify the signature:

   ```shell
   cosign verify-blob <path to trufflehog_{version}_checksums.txt> \
   --certificate <path to trufflehog_{version}_checksums.txt.pem> \
   --signature <path to trufflehog_{version}_checksums.txt.sig> \
   --certificate-identity-regexp 'https://github\.com/trufflesecurity/trufflehog/\.github/workflows/.+' \
   --certificate-oidc-issuer "https://token.actions.githubusercontent.com"
   ```

3. Once the signature is confirmed as valid, you can proceed to validate that the SHA256 sums align with the downloaded artifact:

   ```shell
   sha256sum --ignore-missing -c trufflehog_{version}_checksums.txt
   ```

Replace `{version}` with the downloaded files version

Alternatively, if you are using the installation script, pass `-v` option to perform signature verification.
This requires Cosign binary to be installed prior to running the installation script.

# :rocket: Quick Start

## 1: Scan a repo for only verified secrets

Command:

```bash
trufflehog git https://github.com/trufflesecurity/test_keys --results=verified
```

Expected output:

```
🐷🔑🐷  TruffleHog. Unearth your secrets. 🐷🔑🐷

Found verified result 🐷🔑
Detector Type: AWS
Decoder Type: PLAIN
Raw result: AKIAYVP4CIPPERUVIFXG
Line: 4
Commit: fbc14303ffbf8fb1c2c1914e8dda7d0121633aca
File: keys
Email: counter <counter@counters-MacBook-Air.local>
Repository: https://github.com/trufflesecurity/test_keys
Timestamp: 2022-06-16 10:17:40 -0700 PDT
...
```

## 2: Scan a GitHub Org for only verified secrets

```bash
trufflehog github --org=trufflesecurity --results=verified
```

## 3: Scan a GitHub Repo for only verified secrets and get JSON output

Command:

```bash
trufflehog git https://github.com/trufflesecurity/test_keys --results=verified --json
```

Expected output:

```
{"SourceMetadata":{"Data":{"Git":{"commit":"fbc14303ffbf8fb1c2c1914e8dda7d0121633aca","file":"keys","email":"counter \u003ccounter@counters-MacBook-Air.local\u003e","repository":"https://github.com/trufflesecurity/test_keys","timestamp":"2022-06-16 10:17:40 -0700 PDT","line":4}}},"SourceID":0,"SourceType":16,"SourceName":"trufflehog - git","DetectorType":2,"DetectorName":"AWS","DecoderName":"PLAIN","Verified":true,"Raw":"AKIAYVP4CIPPERUVIFXG","Redacted":"AKIAYVP4CIPPERUVIFXG","ExtraData":{"account":"595918472158","arn":"arn:aws:iam::595918472158:user/canarytokens.com@@mirux23ppyky6hx3l6vclmhnj","user_id":"AIDAYVP4CIPPJ5M54LRCY"},"StructuredData":null}
...
```

## 4: Scan a GitHub Repo + its Issues and Pull Requests

```bash
trufflehog github --repo=https://github.com/trufflesecurity/test_keys --issue-comments --pr-comments
```

## 5: Scan an S3 bucket for high-confidence results (verified + unknown)

```bash
trufflehog s3 --bucket=<bucket name> --results=verified,unknown
```

## 6: Scan S3 buckets using IAM Roles

```bash
trufflehog s3 --role-arn=<iam role arn>
```

## 7: Scan a Github Repo using SSH authentication in Docker

```bash
docker run --rm -v "$HOME/.ssh:/root/.ssh:ro" trufflesecurity/trufflehog:latest git ssh://github.com/trufflesecurity/test_keys
```

## 8: Scan individual files or directories

```bash
trufflehog filesystem path/to/file1.txt path/to/file2.txt path/to/dir
```

## 9: Scan a local git repo

Clone the git repo. For example [test keys](git@github.com:trufflesecurity/test_keys.git) repo.
```bash
$ git clone git@github.com:trufflesecurity/test_keys.git
```

Run trufflehog from the parent directory (outside the git repo).
```bash
$ trufflehog git file://test_keys --results=verified,unknown
```

<<<<<<< HEAD
To guard against malicious git configs in local scanning (see CVE-2025-41390), TruffleHog clones local git repositories to a temporary directory prior to scanning. This follows [Git's security best practices](https://git-scm.com/docs/git#_security). If you want to specify a custom path to clone the repository to (instead of tmp), you can use the `--clone-path` flag. If you'd like to skip the local cloning process and scan the repository directly (only do this for trusted repos), you can use the `--trust-local-git-config` flag.

=======
>>>>>>> d0058473
## 10: Scan GCS buckets for only verified secrets

```bash
trufflehog gcs --project-id=<project-ID> --cloud-environment --results=verified
```

## 11: Scan a Docker image for only verified secrets

Use the `--image` flag multiple times to scan multiple images.

```bash
# to scan from a remote registry
trufflehog docker --image trufflesecurity/secrets --results=verified

# to scan from the local docker daemon
trufflehog docker --image docker://new_image:tag --results=verified

# to scan from an image saved as a tarball
trufflehog docker --image file://path_to_image.tar --results=verified
```

## 12: Scan in CI

Set the `--since-commit` flag to your default branch that people merge into (ex: "main"). Set the `--branch` flag to your PR's branch name (ex: "feature-1"). Depending on the CI/CD platform you use, this value can be pulled in dynamically (ex: [CIRCLE_BRANCH in Circle CI](https://circleci.com/docs/variables/) and [TRAVIS_PULL_REQUEST_BRANCH in Travis CI](https://docs.travis-ci.com/user/environment-variables/)). If the repo is cloned and the target branch is already checked out during the CI/CD workflow, then `--branch HEAD` should be sufficient. The `--fail` flag will return an 183 error code if valid credentials are found.

```bash
trufflehog git file://. --since-commit main --branch feature-1 --results=verified,unknown --fail
```

## 13: Scan a Postman workspace

Use the `--workspace-id`, `--collection-id`, `--environment` flags multiple times to scan multiple targets.

```bash
trufflehog postman --token=<postman api token> --workspace-id=<workspace id>
```

## 14: Scan a Jenkins server

```bash
trufflehog jenkins --url https://jenkins.example.com --username admin --password admin
```

## 15: Scan an Elasticsearch server

### Scan a Local Cluster

There are two ways to authenticate to a local cluster with TruffleHog: (1) username and password, (2) service token.

#### Connect to a local cluster with username and password

```bash
trufflehog elasticsearch --nodes 192.168.14.3 192.168.14.4 --username truffle --password hog
```

#### Connect to a local cluster with a service token

```bash
trufflehog elasticsearch --nodes 192.168.14.3 192.168.14.4 --service-token ‘AAEWVaWM...Rva2VuaSDZ’
```

### Scan an Elastic Cloud Cluster

To scan a cluster on Elastic Cloud, you’ll need a Cloud ID and API key.

```bash
trufflehog elasticsearch \
  --cloud-id 'search-prod:dXMtY2Vx...YjM1ODNlOWFiZGRlNjI0NA==' \
  --api-key 'MlVtVjBZ...ZSYlduYnF1djh3NG5FQQ=='
```

## 16. Scan a GitHub Repository for Cross Fork Object References and Deleted Commits

The following command will enumerate deleted and hidden commits on a GitHub repository and then scan them for secrets. This is an alpha release feature.

```bash
trufflehog github-experimental --repo https://github.com/<USER>/<REPO>.git --object-discovery
```

In addition to the normal TruffleHog output, the `--object-discovery` flag creates two files in a new `$HOME/.trufflehog` directory: `valid_hidden.txt` and `invalid.txt`. These are used to track state during commit enumeration, as well as to provide users with a complete list of all hidden and deleted commits (`valid_hidden.txt`). If you'd like to automatically remove these files after scanning, please add the flag `--delete-cached-data`.

**Note**: Enumerating all valid commits on a repository using this method takes between 20 minutes and a few hours, depending on the size of your repository. We added a progress bar to keep you updated on how long the enumeration will take. The actual secret scanning runs extremely fast.

For more information on Cross Fork Object References, please [read our blog post](https://trufflesecurity.com/blog/anyone-can-access-deleted-and-private-repo-data-github).

## 17. Scan Hugging Face

### Scan a Hugging Face Model, Dataset or Space

```bash
trufflehog huggingface --model <model_id> --space <space_id> --dataset <dataset_id>
```

### Scan all Models, Datasets and Spaces belonging to a Hugging Face Organization or User

```bash
trufflehog huggingface --org <orgname> --user <username>
```

(Optionally) When scanning an organization or user, you can skip an entire class of resources with `--skip-models`, `--skip-datasets`, `--skip-spaces` OR a particular resource with `--ignore-models <model_id>`, `--ignore-datasets <dataset_id>`, `--ignore-spaces <space_id>`.

### Scan Discussion and PR Comments

```bash
trufflehog huggingface --model <model_id> --include-discussions --include-prs
```

## 18. Scan stdin Input

```bash
aws s3 cp s3://example/gzipped/data.gz - | gunzip -c | trufflehog stdin
```

# :question: FAQ

- All I see is `🐷🔑🐷  TruffleHog. Unearth your secrets. 🐷🔑🐷` and the program exits, what gives?
  - That means no secrets were detected
- Why is the scan taking a long time when I scan a GitHub org
  - Unauthenticated GitHub scans have rate limits. To improve your rate limits, include the `--token` flag with a personal access token
- It says a private key was verified, what does that mean?
  - A verified result means TruffleHog confirmed the credential is valid by testing it against the service's API. For private keys, we've confirmed the key can be used live for SSH or SSL authentication. Check out our Driftwood blog post to learn more [Blog post](https://trufflesecurity.com/blog/driftwood-know-if-private-keys-are-sensitive/)
- Is there an easy way to ignore specific secrets?
  - If the scanned source [supports line numbers](https://github.com/trufflesecurity/trufflehog/blob/d6375ba92172fd830abb4247cca15e3176448c5d/pkg/engine/engine.go#L358-L365), then you can add a `trufflehog:ignore` comment on the line containing the secret to ignore that secrets.

# :newspaper: What's new in v3?

TruffleHog v3 is a complete rewrite in Go with many new powerful features.

- We've **added over 700 credential detectors that support active verification against their respective APIs**.
- We've also added native **support for scanning GitHub, GitLab, Docker, filesystems, S3, GCS, Circle CI and Travis CI**.
- **Instantly verify private keys** against millions of github users and **billions** of TLS certificates using our [Driftwood](https://trufflesecurity.com/blog/driftwood) technology.
- Scan binaries, documents, and other file formats
- Available as a GitHub Action and a pre-commit hook

## What is credential verification?

For every potential credential that is detected, we've painstakingly implemented programmatic verification against the API that we think it belongs to. Verification eliminates false positives and provides three result statuses:

- **verified**: Credential confirmed as valid and active by API testing
- **unverified**: Credential detected but not confirmed valid (may be invalid, expired, or verification disabled)  
- **unknown**: Verification attempted but failed due to errors, such as a network or API failure

For example, the [AWS credential detector](pkg/detectors/aws/aws.go) performs a `GetCallerIdentity` API call against the AWS API to verify if an AWS credential is active.

# :memo: Usage

TruffleHog has a sub-command for each source of data that you may want to scan:

- git
- github
- gitlab
- docker
- s3
- filesystem (files and directories)
- syslog
- circleci
- travisci
- gcs (Google Cloud Storage)
- postman
- jenkins
- elasticsearch
- stdin
- multi-scan

Each subcommand can have options that you can see with the `--help` flag provided to the sub command:

```
$ trufflehog git --help
usage: TruffleHog git [<flags>] <uri>

Find credentials in git repositories.

Flags:
  -h, --help                Show context-sensitive help (also try --help-long and --help-man).
      --log-level=0         Logging verbosity on a scale of 0 (info) to 5 (trace). Can be disabled with "-1".
      --profile             Enables profiling and sets a pprof and fgprof server on :18066.
  -j, --json                Output in JSON format.
      --json-legacy         Use the pre-v3.0 JSON format. Only works with git, gitlab, and github sources.
      --github-actions      Output in GitHub Actions format.
      --concurrency=20           Number of concurrent workers.
      --no-verification     Don't verify the results.
      --results=RESULTS          Specifies which type(s) of results to output: verified (confirmed valid by API), unknown (verification failed due to error), unverified (detected but not verified), filtered_unverified (unverified but would have been filtered out). Defaults to all types.
      --allow-verification-overlap
                                 Allow verification of similar credentials across detectors
      --filter-unverified   Only output first unverified result per chunk per detector if there are more than one results.
      --filter-entropy=FILTER-ENTROPY
                                 Filter unverified results with Shannon entropy. Start with 3.0.
      --config=CONFIG            Path to configuration file.
      --print-avg-detector-time
                                 Print the average time spent on each detector.
      --no-update           Don't check for updates.
      --fail                Exit with code 183 if results are found.
      --verifier=VERIFIER ...    Set custom verification endpoints.
      --custom-verifiers-only   Only use custom verification endpoints.
      --archive-max-size=ARCHIVE-MAX-SIZE
                                 Maximum size of archive to scan. (Byte units eg. 512B, 2KB, 4MB)
      --archive-max-depth=ARCHIVE-MAX-DEPTH
                                 Maximum depth of archive to scan.
      --archive-timeout=ARCHIVE-TIMEOUT
                                 Maximum time to spend extracting an archive.
      --include-detectors="all"  Comma separated list of detector types to include. Protobuf name or IDs may be used, as well as ranges.
      --exclude-detectors=EXCLUDE-DETECTORS
                                 Comma separated list of detector types to exclude. Protobuf name or IDs may be used, as well as ranges. IDs defined here take precedence over the include list.
      --version             Show application version.
  -i, --include-paths=INCLUDE-PATHS
                                 Path to file with newline separated regexes for files to include in scan.
  -x, --exclude-paths=EXCLUDE-PATHS
                                 Path to file with newline separated regexes for files to exclude in scan.
      --exclude-globs=EXCLUDE-GLOBS
                                 Comma separated list of globs to exclude in scan. This option filters at the `git log` level, resulting in faster scans.
      --since-commit=SINCE-COMMIT
                                 Commit to start scan from.
      --branch=BRANCH            Branch to scan.
      --max-depth=MAX-DEPTH      Maximum depth of commits to scan.
      --bare                Scan bare repository (e.g. useful while using in pre-receive hooks)

Args:
  <uri>  Git repository URL. https://, file://, or ssh:// schema expected.
```

For example, to scan a `git` repository, start with

```
trufflehog git https://github.com/trufflesecurity/trufflehog.git
```

## Configuration

TruffleHog supports defining [custom regex detectors](#regex-detector-alpha)
and multiple sources in a configuration file provided via the `--config` flag.
The regex detectors can be used with any subcommand, while the sources defined
in configuration are only for the `multi-scan` subcommand.

The configuration format for sources can be found on Truffle Security's
[source configuration documentation page](https://docs.trufflesecurity.com/scan-data-for-secrets).

Example GitHub source configuration and [options reference](https://docs.trufflesecurity.com/github#Fvm1I):

```yaml
sources:
- connection:
    '@type': type.googleapis.com/sources.GitHub
    repositories:
    - https://github.com/trufflesecurity/test_keys.git
    unauthenticated: {}
  name: example config scan
  type: SOURCE_TYPE_GITHUB
  verify: true
```

You may define multiple connections under the `sources` key (see above), and
TruffleHog will scan all of the sources concurrently.

## S3

The S3 source supports assuming IAM roles for scanning in addition to IAM users. This makes it easier for users to scan multiple AWS accounts without needing to rely on hardcoded credentials for each account.

The IAM identity that TruffleHog uses initially will need to have `AssumeRole` privileges as a principal in the [trust policy](https://aws.amazon.com/blogs/security/how-to-use-trust-policies-with-iam-roles/) of each IAM role to assume.

To scan a specific bucket using locally set credentials or instance metadata if on an EC2 instance:

```bash
trufflehog s3 --bucket=<bucket-name>
```

To scan a specific bucket using an assumed role:

```bash
trufflehog s3 --bucket=<bucket-name> --role-arn=<iam-role-arn>
```

Multiple roles can be passed as separate arguments. The following command will attempt to scan every bucket each role has permissions to list in the S3 API:

```bash
trufflehog s3 --role-arn=<iam-role-arn-1> --role-arn=<iam-role-arn-2>
```

Exit Codes:

- 0: No errors and no results were found.
- 1: An error was encountered. Sources may not have completed scans.
- 183: No errors were encountered, but results were found. Will only be returned if `--fail` flag is used.

## :octocat: TruffleHog Github Action

### General Usage

```
on:
  push:
    branches:
      - main
  pull_request:

jobs:
  test:
    runs-on: ubuntu-latest
    steps:
    - name: Checkout code
      uses: actions/checkout@v4
      with:
        fetch-depth: 0
    - name: Secret Scanning
      uses: trufflesecurity/trufflehog@main
      with:
        extra_args: --results=verified,unknown
```

In the example config above, we're scanning for live secrets in all PRs and Pushes to `main`. Only code changes in the referenced commits are scanned. If you'd like to scan an entire branch, please see the "Advanced Usage" section below.

### Shallow Cloning

If you're incorporating TruffleHog into a standalone workflow and aren't running any other CI/CD tooling alongside TruffleHog, then we recommend using [Shallow Cloning](https://git-scm.com/docs/git-clone#Documentation/git-clone.txt---depthltdepthgt) to speed up your workflow. Here's an example of how to do it:

```
...
      - shell: bash
        run: |
          if [ "${{ github.event_name }}" == "push" ]; then
            echo "depth=$(($(jq length <<< '${{ toJson(github.event.commits) }}') + 2))" >> $GITHUB_ENV
            echo "branch=${{ github.ref_name }}" >> $GITHUB_ENV
          fi
          if [ "${{ github.event_name }}" == "pull_request" ]; then
            echo "depth=$((${{ github.event.pull_request.commits }}+2))" >> $GITHUB_ENV
            echo "branch=${{ github.event.pull_request.head.ref }}" >> $GITHUB_ENV
          fi
      - uses: actions/checkout@v3
        with:
          ref: ${{env.branch}}
          fetch-depth: ${{env.depth}}
      - uses: trufflesecurity/trufflehog@main
        with:
          extra_args: --results=verified,unknown
...
```

Depending on the event type (push or PR), we calculate the number of commits present. Then we add 2, so that we can reference a base commit before our code changes. We pass that integer value to the `fetch-depth` flag in the checkout action in addition to the relevant branch. Now our checkout process should be much shorter.

### Canary detection

TruffleHog statically detects [https://canarytokens.org/](https://canarytokens.org/).

![image](https://github.com/trufflesecurity/trufflehog/assets/52866392/74ace530-08c5-4eaf-a169-84a73e328f6f)

### Advanced Usage

```yaml
- name: TruffleHog
  uses: trufflesecurity/trufflehog@main
  with:
    # Repository path
    path:
    # Start scanning from here (usually main branch).
    base:
    # Scan commits until here (usually dev branch).
    head: # optional
    # Extra args to be passed to the trufflehog cli.
    extra_args: --log-level=2 --results=verified,unknown
```

If you'd like to specify specific `base` and `head` refs, you can use the `base` argument (`--since-commit` flag in TruffleHog CLI) and the `head` argument (`--branch` flag in the TruffleHog CLI). We only recommend using these arguments for very specific use cases, where the default behavior does not work.

#### Advanced Usage: Scan entire branch

```
- name: scan-push
        uses: trufflesecurity/trufflehog@main
        with:
          base: ""
          head: ${{ github.ref_name }}
          extra_args: --results=verified,unknown
```

## TruffleHog GitLab CI

### Example Usage

```yaml
stages:
  - security

security-secrets:
  stage: security
  allow_failure: false
  image: alpine:latest
  variables:
    SCAN_PATH: "." # Set the relative path in the repo to scan
  before_script:
    - apk add --no-cache git curl jq
    - curl -sSfL https://raw.githubusercontent.com/trufflesecurity/trufflehog/main/scripts/install.sh | sh -s -- -b /usr/local/bin
  script:
    - trufflehog filesystem "$SCAN_PATH" --results=verified,unknown --fail --json | jq
  rules:
    - if: '$CI_PIPELINE_SOURCE == "merge_request_event"'
```

In the example pipeline above, we're scanning for live secrets in all repository directories and files. This job runs only when the pipeline source is a merge request event, meaning it's triggered when a new merge request is created.

## Pre-commit Hook

TruffleHog can be used in a pre-commit hook to prevent credentials from leaking before they ever leave your computer.

See the [pre-commit hook documentation](PreCommit.md) for more information.

## Regex Detector (alpha)

TruffleHog supports detection and verification of custom regular expressions.
For detection, at least one **regular expression** and **keyword** is required.
A **keyword** is a fixed literal string identifier that appears in or around
the regex to be detected. To allow maximum flexibility for verification, a
webhook is used containing the regular expression matches.

TruffleHog will send a JSON POST request containing the regex matches to a
configured webhook endpoint. If the endpoint responds with a `200 OK` response
status code, the secret is considered verified. If verification fails due to network/API errors, the result is marked as unknown.

Custom Detectors support a few different filtering mechanisms: entropy, regex targeting the entire match, regex targeting the captured secret,
and excluded word lists checked against the secret (captured group if present, entire match if capture group is not present). Note that if
your custom detector has multiple `regex` set (in this example `hogID`, and `hogToken`), then the filters get applied to each regex. [Here](examples/generic_with_filters.yml) is an example of a custom detector using these filters.

**NB:** This feature is alpha and subject to change.

### Regex Detector Example
[Here](/pkg/custom_detectors/CUSTOM_DETECTORS.md) is how to setup a custom regex detector with verification server.


## :mag: Analyze

TruffleHog supports running a deeper analysis of a credential to view its permissions and the resources it has access to.

```bash
trufflehog analyze
```

# :heart: Contributors

This project exists thanks to all the people who contribute. [[Contribute](CONTRIBUTING.md)].

<a href="https://github.com/trufflesecurity/trufflehog/graphs/contributors">
  <img src="https://contrib.rocks/image?repo=trufflesecurity/trufflehog" />
</a>

# :computer: Contributing

Contributions are very welcome! Please see our [contribution guidelines first](CONTRIBUTING.md).

We no longer accept contributions to TruffleHog v2, but that code is available in the `v2` branch.

## Adding new secret detectors

We have published some [documentation and tooling to get started on adding new secret detectors](hack/docs/Adding_Detectors_external.md). Let's improve detection together!

# Use as a library

Currently, trufflehog is in heavy development and no guarantees can be made on
the stability of the public APIs at this time.

# License Change

Since v3.0, TruffleHog is released under a AGPL 3 license, included in [`LICENSE`](LICENSE). TruffleHog v3.0 uses none of the previous codebase, but care was taken to preserve backwards compatibility on the command line interface. The work previous to this release is still available licensed under GPL 2.0 in the history of this repository and the previous package releases and tags. A completed CLA is required for us to accept contributions going forward.<|MERGE_RESOLUTION|>--- conflicted
+++ resolved
@@ -269,11 +269,8 @@
 $ trufflehog git file://test_keys --results=verified,unknown
 ```
 
-<<<<<<< HEAD
 To guard against malicious git configs in local scanning (see CVE-2025-41390), TruffleHog clones local git repositories to a temporary directory prior to scanning. This follows [Git's security best practices](https://git-scm.com/docs/git#_security). If you want to specify a custom path to clone the repository to (instead of tmp), you can use the `--clone-path` flag. If you'd like to skip the local cloning process and scan the repository directly (only do this for trusted repos), you can use the `--trust-local-git-config` flag.
 
-=======
->>>>>>> d0058473
 ## 10: Scan GCS buckets for only verified secrets
 
 ```bash
